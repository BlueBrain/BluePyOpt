--- conflicted
+++ resolved
@@ -122,13 +122,10 @@
         if self.stimulus_current is not None:
             efel.setDoubleSetting('stimulus_current', self.stimulus_current)
 
-<<<<<<< HEAD
-=======
         if not efel.FeatureNameExists(self.efel_feature_name):
             raise ValueError("eFEL doesn't have a feature called %s" %
                              self.efel_feature_name)
 
->>>>>>> c402a852
     def calculate_feature(self, responses, raise_warnings=False):
         """Calculate feature value"""
 
@@ -137,15 +134,9 @@
         if efel_trace is None:
             feature_value = None
         else:
-<<<<<<< HEAD
-            import efel
-            self._setup_efel()
-
-=======
             self._setup_efel()
 
             import efel
->>>>>>> c402a852
             values = efel.getMeanFeatureValues(
                 [efel_trace],
                 [self.efel_feature_name],
@@ -169,16 +160,7 @@
         if efel_trace is None:
             score = 250.0
         else:
-<<<<<<< HEAD
-            import efel
             self._setup_efel()
-
-            if not efel.FeatureNameExists(self.efel_feature_name):
-                raise ValueError("eFEL doesn't have a feature called %s" %
-                                 self.efel_feature_name)
-=======
-            self._setup_efel()
->>>>>>> c402a852
 
             import efel
             score = efel.getDistance(
