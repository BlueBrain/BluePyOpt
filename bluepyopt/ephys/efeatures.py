"""eFeature classes"""

"""
Copyright (c) 2016, EPFL/Blue Brain Project

 This file is part of BluePyOpt <https://github.com/BlueBrain/BluePyOpt>

 This library is free software; you can redistribute it and/or modify it under
 the terms of the GNU Lesser General Public License version 3.0 as published
 by the Free Software Foundation.

 This library is distributed in the hope that it will be useful, but WITHOUT
 ANY WARRANTY; without even the implied warranty of MERCHANTABILITY or FITNESS
 FOR A PARTICULAR PURPOSE.  See the GNU Lesser General Public License for more
 details.

 You should have received a copy of the GNU Lesser General Public License
 along with this library; if not, write to the Free Software Foundation, Inc.,
 51 Franklin Street, Fifth Floor, Boston, MA 02110-1301 USA.
"""

# pylint: disable=R0914

import logging

from bluepyopt.ephys.base import BaseEPhys
from bluepyopt.ephys.serializer import DictMixin
from .extra_features_utils import *
from scipy.spatial import distance

logger = logging.getLogger(__name__)


class EFeature(BaseEPhys):

    """EPhys feature"""
    pass


class eFELFeature(EFeature, DictMixin):

    """eFEL feature"""

    SERIALIZED_FIELDS = ('name', 'efel_feature_name', 'recording_names',
                         'stim_start', 'stim_end', 'exp_mean',
                         'exp_std', 'threshold', 'comment')

    def __init__(
            self,
            name,
            efel_feature_name=None,
            recording_names=None,
            stim_start=None,
            stim_end=None,
            exp_mean=None,
            exp_std=None,
            threshold=None,
            stimulus_current=None,
            comment='',
            interp_step=None,
            double_settings=None,
            int_settings=None,
            force_max_score=False,
            max_score=250
    ):
        """Constructor

        Args:
            name (str): name of the eFELFeature object
            efel_feature_name (str): name of the eFeature in the eFEL library
                (ex: 'AP1_peak')
            recording_names (dict): eFEL features can accept several recordings
                as input
            stim_start (float): stimulation start time (ms)
            stim_end (float): stimulation end time (ms)
            exp_mean (float): experimental mean of this eFeature
            exp_std(float): experimental standard deviation of this eFeature
            threshold(float): spike detection threshold (mV)
            comment (str): comment
            interp_step(float): interpolation step (ms)
            double_settings(dict): dictionary with efel double settings that
                should be set before extracting the features
            int_settings(dict): dictionary with efel int settings that
                should be set before extracting the features
        """

        super(eFELFeature, self).__init__(name, comment)

        self.recording_names = recording_names
        self.efel_feature_name = efel_feature_name
        self.exp_mean = exp_mean
        self.exp_std = exp_std
        self.stim_start = stim_start
        self.stim_end = stim_end
        self.threshold = threshold
        self.interp_step = interp_step
        self.stimulus_current = stimulus_current
        self.double_settings = double_settings
        self.int_settings = int_settings
        self.force_max_score = force_max_score
        self.max_score = max_score

    def _construct_efel_trace(self, responses):
        """Construct trace that can be passed to eFEL"""

        trace = {}
        if '' not in self.recording_names:
            raise Exception(
                'eFELFeature: \'\' needs to be in recording_names')
        for location_name, recording_name in self.recording_names.items():
            if location_name == '':
                postfix = ''
            else:
                postfix = ';%s' % location_name

            if recording_name not in responses:
                logger.debug(
                    "Recording named %s not found in responses %s",
                    recording_name,
                    str(responses))
                return None

            if responses[self.recording_names['']] is None or \
                    responses[recording_name] is None:
                return None

            trace['T%s' % postfix] = \
                responses[self.recording_names['']]['time']
            trace['V%s' % postfix] = responses[recording_name]['voltage']
            trace['stim_start%s' % postfix] = [self.stim_start]
            trace['stim_end%s' % postfix] = [self.stim_end]

        return trace

    def _setup_efel(self):
        """Set up efel before extracting the feature"""

        import efel
        efel.reset()

        if self.threshold is not None:
            efel.setThreshold(self.threshold)

        if self.stimulus_current is not None:
            efel.setDoubleSetting('stimulus_current', self.stimulus_current)

        if self.interp_step is not None:
            efel.setDoubleSetting('interp_step', self.interp_step)

        if self.double_settings is not None:
            for setting_name, setting_value in self.double_settings.items():
                efel.setDoubleSetting(setting_name, setting_value)

        if self.int_settings is not None:
            for setting_name, setting_value in self.int_settings.items():
                efel.setIntSetting(setting_name, setting_value)

    def calculate_feature(self, responses, raise_warnings=False):
        """Calculate feature value"""

        efel_trace = self._construct_efel_trace(responses)

        if efel_trace is None:
            feature_value = None
        else:
            self._setup_efel()

            import efel
            values = efel.getMeanFeatureValues(
                [efel_trace],
                [self.efel_feature_name],
                raise_warnings=raise_warnings)
            feature_value = values[0][self.efel_feature_name]

            efel.reset()

        logger.debug(
            'Calculated value for %s: %s',
            self.name,
            str(feature_value))

        return feature_value

    def calculate_score(self, responses, trace_check=False):
        """Calculate the score"""
        efel_trace = self._construct_efel_trace(responses)

        if efel_trace is None:
            score = self.max_score
        else:
            self._setup_efel()

            import efel
            score = efel.getDistance(
                efel_trace,
                self.efel_feature_name,
                self.exp_mean,
                self.exp_std,
                trace_check=trace_check,
                error_dist=self.max_score
            )
            if self.force_max_score:
                score = min(score, self.max_score)

            efel.reset()

        logger.debug('Calculated score for %s: %f', self.name, score)

        return score

    def __str__(self):
        """String representation"""

        return "%s for %s with stim start %s and end %s, " \
            "exp mean %s and std %s and AP threshold override %s" % \
            (self.efel_feature_name,
             self.recording_names,
             self.stim_start,
             self.stim_end,
             self.exp_mean,
             self.exp_std,
             self.threshold)



class extraFELFeature(EFeature, DictMixin):

    """extraFEL feature"""

    SERIALIZED_FIELDS = ('name', 'extrafel_feature_name', 'recording_names', 'somatic_recording_name', 'fcut', 'fs',
                         'channel_id', 'stim_start', 'stim_end', 'exp_mean',
                         'exp_std', 'threshold', 'comment')

    def __init__(
            self,
            name,
            extrafel_feature_name=None,
            recording_names=None,
            somatic_recording_name=None,
            fcut=None,
            fs=None,
            ms_cut=None,
            upsample=None,
            skip_first_spike=True,
            skip_last_spike=True,
            channel_id=None,
            channel_locations=None,
            detect_threshold=None,
            stim_start=None,
            stim_end=None,
            exp_mean=None,
            exp_std=None,
            threshold=None,
            comment='',
            interp_step=None,
            double_settings=None,
            int_settings=None,
            force_max_score=False,
            max_score=250
    ):
        """Constructor

        Args:
            name (str): name of the extraFELFeature object
            extrafel_feature_name (str): name of the eFeature in the spikefeatures library
                (ex: 'halfwidth')
            recording_names (dict): eFEL features can accept several recordings
                as input
            somatic_recording_name (str): intracellualar recording from soma, used to detect spikes. If None, spikes are
                                          detected from extracellular trace
            fcut (float, array, or None): cutoff frequency(ies) for filter. If float, a high-pass filter is used. If
                                           array-like a bandpass filter is used. If None, traces are note filtered
            fs (float): sampling frequency to resample extracellular traces (in kHz)
            stim_start (float): stimulation start time (ms)
            stim_end (float): stimulation end time (ms)
            exp_mean (float): experimental mean of this eFeature
            exp_std(float): experimental standard deviation of this eFeature
            threshold(float): spike detection threshold (mV)
            comment (str): comment
            interp_step(float): interpolation step (ms)
            double_settings(dict): dictionary with efel double settings that
                should be set before extracting the features
            int_settings(dict): dictionary with efel int settings that
                should be set before extracting the features
        """

        super(extraFELFeature, self).__init__(name, comment)

        self.recording_names = recording_names
        self.somatic_recording_name = somatic_recording_name
        self.extrafel_feature_name = extrafel_feature_name
        self.fcut = fcut
        self.fs = fs
        self.ms_cut = ms_cut
        self.upsample = upsample
        self.skip_first_spike = skip_first_spike
        self.skip_last_spike = skip_last_spike
        self.detect_threshold = detect_threshold
        self.channel_id = channel_id
        self.channel_locations = channel_locations
        self.exp_mean = exp_mean
        self.exp_std = exp_std
        self.stim_start = stim_start
        self.stim_end = stim_end
        self.threshold = threshold
        self.interp_step = interp_step
        self.double_settings = double_settings
        self.int_settings = int_settings
        self.force_max_score = force_max_score
        self.max_score = max_score

    def _construct_somatic_efel_trace(self, responses):
        """Construct trace that can be passed to eFEL"""

        trace = {}
        if self.somatic_recording_name not in responses:
            logger.debug(
                "Recording named %s not found in responses %s",
                self.somatic_recording_name,
                str(responses))
            return None

        if responses[self.somatic_recording_name] is None:
            return None

        response = responses[self.somatic_recording_name]

        trace['T'] = response['time']
        trace['V'] = response['voltage']
        trace['stim_start'] = [self.stim_start]
        trace['stim_end'] = [self.stim_end]

        return trace

    def _setup_efel(self):
        """Set up efel before extracting the feature"""

        import efel
        efel.reset()

        if self.threshold is not None:
            efel.setThreshold(self.threshold)

        if self.interp_step is not None:
            efel.setDoubleSetting('interp_step', self.interp_step)

        if self.double_settings is not None:
            for setting_name, setting_value in self.double_settings.items():
                efel.setDoubleSetting(setting_name, setting_value)

        if self.int_settings is not None:
            for setting_name, setting_value in self.int_settings.items():
                efel.setIntSetting(setting_name, setting_value)

    def _get_peak_times(self, responses, raise_warnings=False):

        efel_trace = self._construct_somatic_efel_trace(responses)

        if efel_trace is None:
            peak_times = None
        else:
            self._setup_efel()

            import efel
            peaks = efel.getFeatureValues([efel_trace], ['peak_time'], raise_warnings=raise_warnings)
            peak_times = peaks[0]['peak_time']

            efel.reset()

        return peak_times

    def calculate_feature(self, responses, raise_warnings=False, return_waveforms=False,
                          detect_threshold=None, verbose=False):
        """Calculate feature value"""
        peak_times = self._get_peak_times(responses, raise_warnings=raise_warnings)

        if len(peak_times) > 1 and self.skip_first_spike:
            peak_times = peak_times[1:]

        if len(peak_times) > 1 and self.skip_last_spike:
            peak_times = peak_times[:-1]

        if responses[self.recording_names['']] is not None:
            response = responses[self.recording_names['']]
        else:
            return None

        if np.std(np.diff(response['time'])) > 0.001 * np.mean(np.diff(response['time'])):
            assert self.fs is not None
            if verbose:
                print('interpolate')
            response_interp = _interpolate_response(response, fs=self.fs)
        else:
            response_interp = response

        if self.fcut is not None:
            if verbose:
                print('filter enabled')
            response_filter = _filter_response(response_interp, fcut=self.fcut)
        else:
            if verbose:
                print('filter disabled')
            response_filter = response_interp

        ewf = _get_waveforms(response_filter, peak_times, self.ms_cut)
        mean_wf = np.mean(ewf, axis=0)
        if self.upsample is not None:
            if verbose:
                print('upsample')
            assert self.upsample > 0
            self.upsample = int(self.upsample)
            mean_wf_up = _upsample_wf(mean_wf, self.upsample)
            fs_up = self.upsample * self.fs
        else:
            mean_wf_up = mean_wf
            fs_up = self.fs

        amplitudes = np.max(np.abs(mean_wf_up), axis=1)
        values = calculate_features(mean_wf_up, fs_up * 1000, feature_names=[self.extrafel_feature_name],
                                    channel_locations=self.channel_locations)

        if detect_threshold is not None:
            assert 0 <= detect_threshold < 1, "'detect_threshold should be between 0 and 1"
            self.detect_threshold = detect_threshold

        feature_value = values[self.extrafel_feature_name]

        if self.detect_threshold is not None:
            nan_idxs = amplitudes < (self.detect_threshold * np.max(amplitudes))
            # raise Exception
            feature_value[nan_idxs] = np.nan

        if self.channel_id is not None:
            feature_value = feature_value[self.channel_id]

        logger.debug(
            'Calculated value for %s: %s',
            self.name,
            str(feature_value))

        if return_waveforms:
            return feature_value, mean_wf_up
        else:
            return feature_value

    def calculate_score(self, responses, trace_check=False):
        """Calculate the score"""
        feature_value = self.calculate_feature(responses)

<<<<<<< HEAD
        if len(feature_value) == 1:
            # scalar feature
            if not np.isfinite(feature_value):
                score = np.abs((feature_value - self.exp_mean)) / self.exp_std
            else:
                score = self.max_score
=======
        if np.isfinite(feature_value):
            score = np.abs((feature_value - self.exp_mean)) / self.exp_std
>>>>>>> 47e9c7a0
        else:
            non_nan_idxs_mean = set(np.where(np.isfinite(self.exp_mean))[0])
            non_nan_idxs_feat = set(np.where(np.isfinite(feature_value))[0])
            non_nan_idxs = np.array(list(non_nan_idxs_mean.intersection(non_nan_idxs_feat)))
            if len(non_nan_idxs) > 0:
                score = distance.cosine(feature_value[non_nan_idxs], self.exp_mean[non_nan_idxs])
                # scale by number of non nan idxs in the mean
                # if the feature_value has less nan values, it is penalized
                score *= len(non_nan_idxs_mean) / len(non_nan_idxs)
            else:
                score = self.max_score

        if not np.isfinite(score):
            logger.debug(f'Found score nan value {self.extrafel_feature_name} - std: {self.exp_std} '
                         f'- channel: {self.channel_id}')
            score = self.max_score

        if self.force_max_score:
            score = min(score, self.max_score)

        logger.debug('Calculated score for %s: %f', self.name, score)

        return score

    def __str__(self):
        """String representation"""

        return "%s for %s with stim start %s and end %s, " \
            "exp mean %s and std %s and AP threshold override %s" % \
            (self.extrafel_feature_name,
             self.recording_names,
             self.stim_start,
             self.stim_end,
             self.exp_mean,
             self.exp_std,
             self.threshold)


def _interpolate_response(response, fs=20.):
    from scipy.interpolate import interp1d

    x = response['time']
    y = response['voltage']
    f = interp1d(x, y, axis=1)
    xnew = np.arange(np.min(x), np.max(x), 1. / fs)
    ynew = f(xnew)  # use interpolation function returned by `interp1d`

    response_new = {}
    response_new['time'] = xnew
    response_new['voltage'] = ynew

    return response_new


def _filter_response(response, fcut=[0.5, 6000], order=2, filt_type='lfilter'):
    import scipy.signal as ss
    fs = 1 / np.mean(np.diff(response['time'])) * 1000
    fn = fs / 2.

    trace = response['voltage']

    if isinstance(fcut, (float, int, np.float, np.integer)):
        btype = 'highpass'
        band = fcut / fn
    else:
        assert isinstance(fcut, (list, np.ndarray)) and len(fcut) == 2
        btype = 'bandpass'
        band = np.array(fcut) / fn

    b, a = ss.butter(order, band, btype=btype)

    if len(trace.shape) == 2:
        if filt_type == 'filtfilt':
            filtered = ss.filtfilt(b, a, trace, axis=1)
        else:
            filtered = ss.lfilter(b, a, trace, axis=1)
    else:
        if filt_type == 'filtfilt':
            filtered = ss.filtfilt(b, a, trace)
        else:
            filtered = ss.lfilter(b, a, trace)

    response_new = {}
    response_new['time'] = response['time']
    response_new['voltage'] = filtered

    return response_new


def _upsample_wf(waveforms, upsample):
    from scipy.signal import resample_poly
    ndim = len(waveforms.shape)
    waveforms_up = resample_poly(waveforms, up=upsample, down=1, axis=ndim-1)

    return waveforms_up


def _get_waveforms(response, peak_times, snippet_len_ms):
    times = response['time']
    traces = response['voltage']

    assert np.std(np.diff(times)) < 0.001 * np.mean(np.diff(times)), "Sampling frequency must be constant"

    fs = 1. / np.mean(np.diff(times))  # kHz

    reference_frames = (peak_times * fs).astype(int)

    if isinstance(snippet_len_ms, (tuple, list, np.ndarray)):
        snippet_len_before = int(snippet_len_ms[0] * fs)
        snippet_len_after = int(snippet_len_ms[1] * fs)
    else:
        snippet_len_before = int((snippet_len_ms + 1) / 2 * fs)
        snippet_len_after = int((snippet_len_ms - snippet_len_before) * fs)

    num_snippets = len(peak_times)
    if len(traces.shape) == 2:
        num_channels = traces.shape[0]
    else:
        num_channels = 1
        traces = traces[np.newaxis, :]
    num_frames = len(times)
    snippet_len_total = int(snippet_len_before + snippet_len_after)
    waveforms = np.zeros((num_snippets, num_channels, snippet_len_total), dtype=traces.dtype)

    for i in range(num_snippets):
        snippet_chunk = np.zeros((num_channels, snippet_len_total), dtype=traces.dtype)
        if 0 <= reference_frames[i] < num_frames:
            snippet_range = np.array([int(reference_frames[i]) - snippet_len_before,
                                      int(reference_frames[i]) + snippet_len_after])
            snippet_buffer = np.array([0, snippet_len_total], dtype='int')
            # The following handles the out-of-bounds cases
            if snippet_range[0] < 0:
                snippet_buffer[0] -= snippet_range[0]
                snippet_range[0] -= snippet_range[0]
            if snippet_range[1] >= num_frames:
                snippet_buffer[1] -= snippet_range[1] - num_frames
                snippet_range[1] -= snippet_range[1] - num_frames
            snippet_chunk[:, snippet_buffer[0]:snippet_buffer[1]] = traces[:, snippet_range[0]:snippet_range[1]]
        waveforms[i] = snippet_chunk

    return waveforms
<|MERGE_RESOLUTION|>--- conflicted
+++ resolved
@@ -447,17 +447,16 @@
         """Calculate the score"""
         feature_value = self.calculate_feature(responses)
 
-<<<<<<< HEAD
         if len(feature_value) == 1:
             # scalar feature
             if not np.isfinite(feature_value):
                 score = np.abs((feature_value - self.exp_mean)) / self.exp_std
             else:
                 score = self.max_score
-=======
-        if np.isfinite(feature_value):
-            score = np.abs((feature_value - self.exp_mean)) / self.exp_std
->>>>>>> 47e9c7a0
+            if not np.isfinite(score):
+                logger.debug(f'Found score nan value {self.extrafel_feature_name} - std: {self.exp_std} '
+                             f'- channel: {self.channel_id}')
+                score = self.max_score
         else:
             non_nan_idxs_mean = set(np.where(np.isfinite(self.exp_mean))[0])
             non_nan_idxs_feat = set(np.where(np.isfinite(feature_value))[0])
@@ -469,11 +468,6 @@
                 score *= len(non_nan_idxs_mean) / len(non_nan_idxs)
             else:
                 score = self.max_score
-
-        if not np.isfinite(score):
-            logger.debug(f'Found score nan value {self.extrafel_feature_name} - std: {self.exp_std} '
-                         f'- channel: {self.channel_id}')
-            score = self.max_score
 
         if self.force_max_score:
             score = min(score, self.max_score)
