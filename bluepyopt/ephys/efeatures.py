"""eFeature classes"""

"""
Copyright (c) 2016-2020, EPFL/Blue Brain Project

 This file is part of BluePyOpt <https://github.com/BlueBrain/BluePyOpt>

 This library is free software; you can redistribute it and/or modify it under
 the terms of the GNU Lesser General Public License version 3.0 as published
 by the Free Software Foundation.

 This library is distributed in the hope that it will be useful, but WITHOUT
 ANY WARRANTY; without even the implied warranty of MERCHANTABILITY or FITNESS
 FOR A PARTICULAR PURPOSE.  See the GNU Lesser General Public License for more
 details.

 You should have received a copy of the GNU Lesser General Public License
 along with this library; if not, write to the Free Software Foundation, Inc.,
 51 Franklin Street, Fifth Floor, Boston, MA 02110-1301 USA.
"""

# pylint: disable=R0914

import logging

from bluepyopt.ephys.base import BaseEPhys
from bluepyopt.ephys.serializer import DictMixin
from .extra_features_utils import *
from scipy.spatial import distance

logger = logging.getLogger(__name__)


def masked_cosine_distance(exp, model):
    
    exp_mask = np.isfinite(exp)
    model_mask = np.isfinite(model)
    valid_mask = exp_mask & model_mask
    
    score = distance.cosine(
        exp[valid_mask], model[valid_mask]
    )

    score *= sum(exp_mask) / len(valid_mask)

    return score


class EFeature(BaseEPhys):

    """EPhys feature"""

    pass


class eFELFeature(EFeature, DictMixin):

    """eFEL feature"""

    SERIALIZED_FIELDS = (
        "name",
        "efel_feature_name",
        "recording_names",
        "stim_start",
        "stim_end",
        "exp_mean",
        "exp_std",
        "threshold",
        "comment",
    )

    def __init__(
<<<<<<< HEAD
        self,
        name,
        efel_feature_name=None,
        recording_names=None,
        stim_start=None,
        stim_end=None,
        exp_mean=None,
        exp_std=None,
        threshold=None,
        stimulus_current=None,
        comment="",
        interp_step=None,
        double_settings=None,
        int_settings=None,
        force_max_score=False,
        max_score=250,
=======
            self,
            name,
            efel_feature_name=None,
            recording_names=None,
            stim_start=None,
            stim_end=None,
            exp_mean=None,
            exp_std=None,
            threshold=None,
            stimulus_current=None,
            comment='',
            interp_step=None,
            double_settings=None,
            int_settings=None,
            string_settings=None,
            force_max_score=False,
            max_score=250
>>>>>>> 831c86f2
    ):
        """Constructor

        Args:
            name (str): name of the eFELFeature object
            efel_feature_name (str): name of the eFeature in the eFEL library
                (ex: 'AP1_peak')
            recording_names (dict): eFEL features can accept several recordings
                as input
            stim_start (float): stimulation start time (ms)
            stim_end (float): stimulation end time (ms)
            exp_mean (float): experimental mean of this eFeature
            exp_std(float): experimental standard deviation of this eFeature
            threshold(float): spike detection threshold (mV)
            comment (str): comment
            interp_step(float): interpolation step (ms)
            double_settings(dict): dictionary with efel double settings that
                should be set before extracting the features
            int_settings(dict): dictionary with efel int settings that
                should be set before extracting the features
            string_settings(dict): dictionary with efel string settings that
                should be set before extracting the features
        """

        super(eFELFeature, self).__init__(name, comment)

        self.recording_names = recording_names
        self.efel_feature_name = efel_feature_name
        self.exp_mean = exp_mean
        self.exp_std = exp_std
        self.stim_start = stim_start
        self.stim_end = stim_end
        self.threshold = threshold
        self.interp_step = interp_step
        self.stimulus_current = stimulus_current
        self.double_settings = double_settings
        self.int_settings = int_settings
        self.string_settings = string_settings
        self.force_max_score = force_max_score
        self.max_score = max_score

    def _construct_efel_trace(self, responses):
        """Construct trace that can be passed to eFEL"""

        trace = {}
        if "" not in self.recording_names:
            raise Exception("eFELFeature: '' needs to be in recording_names")
        for location_name, recording_name in self.recording_names.items():
            if location_name == "":
                postfix = ""
            else:
                postfix = ";%s" % location_name

            if recording_name not in responses:
                logger.debug(
                    "Recording named %s not found in responses %s",
                    recording_name,
                    str(responses),
                )
                return None

            if (
                responses[self.recording_names[""]] is None
                or responses[recording_name] is None
            ):
                return None

            trace["T%s" % postfix] = responses[
                self.recording_names[""]]["time"]
            trace["V%s" % postfix] = responses[recording_name]["voltage"]
            trace["stim_start%s" % postfix] = [self.stim_start]
            trace["stim_end%s" % postfix] = [self.stim_end]

        return trace

    def _setup_efel(self):
        """Set up efel before extracting the feature"""

        import efel

        efel.reset()

        if self.threshold is not None:
            efel.setThreshold(self.threshold)

        if self.stimulus_current is not None:
            efel.setDoubleSetting("stimulus_current", self.stimulus_current)

        if self.interp_step is not None:
            efel.setDoubleSetting("interp_step", self.interp_step)

        if self.double_settings is not None:
            for setting_name, setting_value in self.double_settings.items():
                efel.setDoubleSetting(setting_name, setting_value)

        if self.int_settings is not None:
            for setting_name, setting_value in self.int_settings.items():
                efel.setIntSetting(setting_name, setting_value)

        if self.string_settings is not None:
            for setting_name, setting_value in self.string_settings.items():
                efel.setStrSetting(setting_name, setting_value)

    def calculate_feature(self, responses, raise_warnings=False):
        """Calculate feature value"""

        efel_trace = self._construct_efel_trace(responses)

        if efel_trace is None:
            feature_value = None
        else:
            self._setup_efel()

            import efel

            values = efel.getMeanFeatureValues(
                [efel_trace],
                [self.efel_feature_name],
                raise_warnings=raise_warnings,
            )
            feature_value = values[0][self.efel_feature_name]

            efel.reset()

        logger.debug(
            "Calculated value for %s: %s", self.name, str(feature_value)
        )

        return feature_value

    def calculate_score(self, responses, trace_check=False):
        """Calculate the score"""
        efel_trace = self._construct_efel_trace(responses)

        if efel_trace is None:
            score = self.max_score
        else:
            self._setup_efel()

            import efel

            score = efel.getDistance(
                efel_trace,
                self.efel_feature_name,
                self.exp_mean,
                self.exp_std,
                trace_check=trace_check,
                error_dist=self.max_score,
            )
            if self.force_max_score:
                score = min(score, self.max_score)

            efel.reset()
        
        logger.debug("Calculated score for %s: %f", self.name, score)

        return score

    def __str__(self):
        """String representation"""

        return (
            "%s for %s with stim start %s and end %s, "
            "exp mean %s and std %s and AP threshold override %s"
            % (
                self.efel_feature_name,
                self.recording_names,
                self.stim_start,
                self.stim_end,
                self.exp_mean,
                self.exp_std,
                self.threshold,
            )
        )


class extraFELFeature(EFeature, DictMixin):

    """extraFEL feature"""

    SERIALIZED_FIELDS = (
        "name",
        "extrafel_feature_name",
        "recording_names",
        "somatic_recording_name",
        "fcut",
        "fs",
        "channel_id",
        "stim_start",
        "stim_end",
        "exp_mean",
        "exp_std",
        "threshold",
        "comment",
    )

    def __init__(
        self,
        name,
        extrafel_feature_name=None,
        recording_names=None,
        somatic_recording_name=None,
        fcut=None,
        fs=None,
        filt_type=None,
        ms_cut=None,
        upsample=None,
        skip_first_spike=True,
        skip_last_spike=True,
        channel_id=None,
        channel_locations=None,
        detect_threshold=None,
        stim_start=None,
        stim_end=None,
        exp_mean=None,
        exp_std=None,
        threshold=None,
        comment="",
        interp_step=None,
        double_settings=None,
        int_settings=None,
        force_max_score=False,
        max_score=250,
    ):
        """Constructor

        Args:
            name (str): name of the extraFELFeature object
            extrafel_feature_name (str): name of the eFeature in the
                spikefeatures library (ex: 'halfwidth')
            recording_names (dict): eFEL features can accept several
                recordings as input
            somatic_recording_name (str): intracellualar recording from soma,
                used to detect spikes. If None, spikes are detected from
                extracellular trace
            fcut (float, array, or None): cutoff frequency(ies) for filter. If
                float, a high-pass filter is used. If array-like a bandpass
                filter is used. If None, traces are note filtered
            fs (float): sampling frequency to resample extracellular traces
                (in kHz)
            stim_start (float): stimulation start time (ms)
            stim_end (float): stimulation end time (ms)
            exp_mean (float): experimental mean of this eFeature
            exp_std(float): experimental standard deviation of this eFeature
            threshold(float): spike detection threshold (mV)
            comment (str): comment
            interp_step(float): interpolation step (ms)
            double_settings(dict): dictionary with efel double settings that
                should be set before extracting the features
            int_settings(dict): dictionary with efel int settings that
                should be set before extracting the features
        """

        super(extraFELFeature, self).__init__(name, comment)

        self.recording_names = recording_names
        self.somatic_recording_name = somatic_recording_name
        self.extrafel_feature_name = extrafel_feature_name
        self.fcut = fcut
        self.fs = fs
        self.filt_type = filt_type
        self.ms_cut = ms_cut
        self.upsample = upsample
        self.skip_first_spike = skip_first_spike
        self.skip_last_spike = skip_last_spike
        self.detect_threshold = detect_threshold
        self.channel_id = channel_id
        self.channel_locations = channel_locations
        self.exp_mean = exp_mean
        self.exp_std = exp_std
        self.stim_start = stim_start
        self.stim_end = stim_end
        self.threshold = threshold
        self.interp_step = interp_step
        self.double_settings = double_settings
        self.int_settings = int_settings
        self.force_max_score = force_max_score
        self.max_score = max_score

    def _construct_somatic_efel_trace(self, responses):
        """Construct trace that can be passed to eFEL"""

        trace = {}
        if self.somatic_recording_name not in responses:
            logger.debug(
                "Recording named %s not found in responses %s",
                self.somatic_recording_name,
                str(responses),
            )
            return None

        if responses[self.somatic_recording_name] is None:
            return None

        response = responses[self.somatic_recording_name]

        trace["T"] = response["time"]
        trace["V"] = response["voltage"]
        trace["stim_start"] = [self.stim_start]
        trace["stim_end"] = [self.stim_end]

        return trace

    def _setup_efel(self):
        """Set up efel before extracting the feature"""

        import efel

        efel.reset()

        if self.threshold is not None:
            efel.setThreshold(self.threshold)

        if self.interp_step is not None:
            efel.setDoubleSetting("interp_step", self.interp_step)

        if self.double_settings is not None:
            for setting_name, setting_value in self.double_settings.items():
                efel.setDoubleSetting(setting_name, setting_value)

        if self.int_settings is not None:
            for setting_name, setting_value in self.int_settings.items():
                efel.setIntSetting(setting_name, setting_value)

    def _get_peak_times(self, responses, raise_warnings=False):

        efel_trace = self._construct_somatic_efel_trace(responses)

        if efel_trace is None:
            peak_times = None
        else:
            self._setup_efel()

            import efel

            peaks = efel.getFeatureValues(
                [efel_trace], ["peak_time"], raise_warnings=raise_warnings
            )
            peak_times = peaks[0]["peak_time"]

            efel.reset()

        return peak_times

    def calculate_feature(
        self,
        responses,
        raise_warnings=False,
        return_waveforms=False,
        detect_threshold=None,
        verbose=False,
    ):
        """Calculate feature value"""
        peak_times = self._get_peak_times(
            responses, raise_warnings=raise_warnings
        )

        if len(peak_times) > 1 and self.skip_first_spike:
            peak_times = peak_times[1:]

        if len(peak_times) > 1 and self.skip_last_spike:
            peak_times = peak_times[:-1]

        if responses[self.recording_names[""]] is not None:
            response = responses[self.recording_names[""]]
        else:
            return None

        if np.std(np.diff(response["time"])) > 0.001 * np.mean(
            np.diff(response["time"])
        ):
            assert self.fs is not None
            if verbose:
                print("interpolate")
            response_interp = _interpolate_response(response, fs=self.fs)
        else:
            response_interp = response

        if self.fcut is not None:
            if verbose:
                print("filter enabled")
            response_filter = _filter_response(response_interp, fcut=self.fcut, filt_type=self.filt_type)
        else:
            if verbose:
                print("filter disabled")
            response_filter = response_interp

        ewf = _get_waveforms(response_filter, peak_times, self.ms_cut)
        mean_wf = np.mean(ewf, axis=0)

        amplitudes = np.max(np.abs(mean_wf), axis=1)
        values = calculate_features(
            mean_wf,
            self.fs * 1000,
            upsample=self.upsample,
            feature_names=[self.extrafel_feature_name]
        )

        if detect_threshold is not None:
            assert (
                0 <= detect_threshold < 1
            ), "'detect_threshold should be between 0 and 1"
            self.detect_threshold = detect_threshold

        feature_value = values[self.extrafel_feature_name]

        if self.detect_threshold is not None:
            nan_idxs = amplitudes < \
                (self.detect_threshold * np.max(amplitudes))
            # raise Exception
            feature_value[nan_idxs] = np.nan

        if self.channel_id is not None:
            feature_value = feature_value[self.channel_id]

        logger.debug(
            "Calculated value for %s: %s", self.name, str(feature_value)
        )

        if return_waveforms:
            return feature_value, mean_wf
        else:
            return feature_value

    def calculate_score(self, responses, trace_check=False):
        """Calculate the score"""
        
        if (
            responses[self.recording_names[""].replace("soma.v", "MEA.LFP")]
            is None
            or responses[self.recording_names[""]] is None
        ):
            return self.max_score

        feature_value = self.calculate_feature(responses)

        if len(feature_value) == 1:
            # scalar feature
            if not np.isfinite(feature_value):
                score = np.abs((feature_value - self.exp_mean)) / self.exp_std
            else:
                score = self.max_score
            if not np.isfinite(score):
                logger.debug(
                    f"Found score nan value {self.extrafel_feature_name} "
                    f"- std: {self.exp_std} - channel: {self.channel_id}"
                )
                score = self.max_score
        else:
            score = masked_cosine_distance(
                    np.asarray(self.exp_mean),
                    np.asarray(feature_value)
            )

        if np.isnan(score):
            score =  self.max_score

        if self.force_max_score:
            score = min(score, self.max_score)

        logger.debug("Calculated score for %s: %f", self.name, score)

        return score

    def __str__(self):
        """String representation"""

        return (
            "%s for %s with stim start %s and end %s, "
            "exp mean %s and std %s and AP threshold override %s"
            % (
                self.extrafel_feature_name,
                self.recording_names,
                self.stim_start,
                self.stim_end,
                self.exp_mean,
                self.exp_std,
                self.threshold,
            )
        )


def _interpolate_response(response, fs=20.0):
    from scipy.interpolate import interp1d

    x = response["time"]
    y = response["voltage"]
    f = interp1d(x, y, axis=1)
    xnew = np.arange(np.min(x), np.max(x), 1.0 / fs)
    ynew = f(xnew)  # use interpolation function returned by `interp1d`

    response_new = {}
    response_new["time"] = xnew
    response_new["voltage"] = ynew

    return response_new


def _filter_response(response, fcut=[0.5, 6000], order=2, filt_type="lfilter"):
    import scipy.signal as ss

    fs = 1 / np.mean(np.diff(response["time"])) * 1000
    fn = fs / 2.0

    trace = response["voltage"]

    if isinstance(fcut, (float, int, np.float, np.integer)):
        btype = "highpass"
        band = fcut / fn
    else:
        assert isinstance(fcut, (list, np.ndarray)) and len(fcut) == 2
        btype = "bandpass"
        band = np.array(fcut) / fn

    b, a = ss.butter(order, band, btype=btype)

    if len(trace.shape) == 2:
        if filt_type == "filtfilt":
            filtered = ss.filtfilt(b, a, trace, axis=1)
        else:
            filtered = ss.lfilter(b, a, trace, axis=1)
    else:
        if filt_type == "filtfilt":
            filtered = ss.filtfilt(b, a, trace)
        else:
            filtered = ss.lfilter(b, a, trace)

    response_new = {}
    response_new["time"] = response["time"]
    response_new["voltage"] = filtered

    return response_new


def _get_waveforms(response, peak_times, snippet_len_ms):
    times = response["time"]
    traces = response["voltage"]

    assert np.std(np.diff(times)) < 0.001 * np.mean(
        np.diff(times)
    ), "Sampling frequency must be constant"

    fs = 1.0 / np.mean(np.diff(times))  # kHz

    reference_frames = (peak_times * fs).astype(int)

    if isinstance(snippet_len_ms, (tuple, list, np.ndarray)):
        snippet_len_before = int(snippet_len_ms[0] * fs)
        snippet_len_after = int(snippet_len_ms[1] * fs)
    else:
        snippet_len_before = int((snippet_len_ms + 1) / 2 * fs)
        snippet_len_after = int((snippet_len_ms - snippet_len_before) * fs)

    num_snippets = len(peak_times)
    if len(traces.shape) == 2:
        num_channels = traces.shape[0]
    else:
        num_channels = 1
        traces = traces[np.newaxis, :]
    num_frames = len(times)
    snippet_len_total = int(snippet_len_before + snippet_len_after)
    waveforms = np.zeros(
        (num_snippets, num_channels, snippet_len_total), dtype=traces.dtype
    )

    for i in range(num_snippets):
        snippet_chunk = np.zeros(
            (num_channels, snippet_len_total), dtype=traces.dtype
        )
        if 0 <= reference_frames[i] < num_frames:
            snippet_range = np.array(
                [
                    int(reference_frames[i]) - snippet_len_before,
                    int(reference_frames[i]) + snippet_len_after,
                ]
            )
            snippet_buffer = np.array([0, snippet_len_total], dtype="int")
            # The following handles the out-of-bounds cases
            if snippet_range[0] < 0:
                snippet_buffer[0] -= snippet_range[0]
                snippet_range[0] -= snippet_range[0]
            if snippet_range[1] >= num_frames:
                snippet_buffer[1] -= snippet_range[1] - num_frames
                snippet_range[1] -= snippet_range[1] - num_frames
            snippet_chunk[:, snippet_buffer[0]:snippet_buffer[1]] = traces[
                :, snippet_range[0]:snippet_range[1]
            ]
        waveforms[i] = snippet_chunk

    return waveforms<|MERGE_RESOLUTION|>--- conflicted
+++ resolved
@@ -32,11 +32,11 @@
 
 
 def masked_cosine_distance(exp, model):
-    
+
     exp_mask = np.isfinite(exp)
     model_mask = np.isfinite(model)
     valid_mask = exp_mask & model_mask
-    
+
     score = distance.cosine(
         exp[valid_mask], model[valid_mask]
     )
@@ -49,7 +49,6 @@
 class EFeature(BaseEPhys):
 
     """EPhys feature"""
-
     pass
 
 
@@ -57,37 +56,11 @@
 
     """eFEL feature"""
 
-    SERIALIZED_FIELDS = (
-        "name",
-        "efel_feature_name",
-        "recording_names",
-        "stim_start",
-        "stim_end",
-        "exp_mean",
-        "exp_std",
-        "threshold",
-        "comment",
-    )
+    SERIALIZED_FIELDS = ('name', 'efel_feature_name', 'recording_names',
+                         'stim_start', 'stim_end', 'exp_mean',
+                         'exp_std', 'threshold', 'comment')
 
     def __init__(
-<<<<<<< HEAD
-        self,
-        name,
-        efel_feature_name=None,
-        recording_names=None,
-        stim_start=None,
-        stim_end=None,
-        exp_mean=None,
-        exp_std=None,
-        threshold=None,
-        stimulus_current=None,
-        comment="",
-        interp_step=None,
-        double_settings=None,
-        int_settings=None,
-        force_max_score=False,
-        max_score=250,
-=======
             self,
             name,
             efel_feature_name=None,
@@ -105,7 +78,6 @@
             string_settings=None,
             force_max_score=False,
             max_score=250
->>>>>>> 831c86f2
     ):
         """Constructor
 
@@ -151,33 +123,30 @@
         """Construct trace that can be passed to eFEL"""
 
         trace = {}
-        if "" not in self.recording_names:
-            raise Exception("eFELFeature: '' needs to be in recording_names")
+        if '' not in self.recording_names:
+            raise Exception(
+                'eFELFeature: \'\' needs to be in recording_names')
         for location_name, recording_name in self.recording_names.items():
-            if location_name == "":
-                postfix = ""
+            if location_name == '':
+                postfix = ''
             else:
-                postfix = ";%s" % location_name
+                postfix = ';%s' % location_name
 
             if recording_name not in responses:
                 logger.debug(
                     "Recording named %s not found in responses %s",
                     recording_name,
-                    str(responses),
-                )
+                    str(responses))
                 return None
 
-            if (
-                responses[self.recording_names[""]] is None
-                or responses[recording_name] is None
-            ):
+            if responses[self.recording_names['']] is None or \
+                    responses[recording_name] is None:
                 return None
-
-            trace["T%s" % postfix] = responses[
-                self.recording_names[""]]["time"]
-            trace["V%s" % postfix] = responses[recording_name]["voltage"]
-            trace["stim_start%s" % postfix] = [self.stim_start]
-            trace["stim_end%s" % postfix] = [self.stim_end]
+            trace['T%s' % postfix] = \
+                responses[self.recording_names['']]['time']
+            trace['V%s' % postfix] = responses[recording_name]['voltage']
+            trace['stim_start%s' % postfix] = [self.stim_start]
+            trace['stim_end%s' % postfix] = [self.stim_end]
 
         return trace
 
@@ -185,17 +154,16 @@
         """Set up efel before extracting the feature"""
 
         import efel
-
         efel.reset()
 
         if self.threshold is not None:
             efel.setThreshold(self.threshold)
 
         if self.stimulus_current is not None:
-            efel.setDoubleSetting("stimulus_current", self.stimulus_current)
+            efel.setDoubleSetting('stimulus_current', self.stimulus_current)
 
         if self.interp_step is not None:
-            efel.setDoubleSetting("interp_step", self.interp_step)
+            efel.setDoubleSetting('interp_step', self.interp_step)
 
         if self.double_settings is not None:
             for setting_name, setting_value in self.double_settings.items():
@@ -220,24 +188,24 @@
             self._setup_efel()
 
             import efel
-
             values = efel.getMeanFeatureValues(
                 [efel_trace],
                 [self.efel_feature_name],
-                raise_warnings=raise_warnings,
-            )
+                raise_warnings=raise_warnings)
             feature_value = values[0][self.efel_feature_name]
 
             efel.reset()
 
         logger.debug(
-            "Calculated value for %s: %s", self.name, str(feature_value)
-        )
+            'Calculated value for %s: %s',
+            self.name,
+            str(feature_value))
 
         return feature_value
 
     def calculate_score(self, responses, trace_check=False):
         """Calculate the score"""
+
         efel_trace = self._construct_efel_trace(responses)
 
         if efel_trace is None:
@@ -246,44 +214,38 @@
             self._setup_efel()
 
             import efel
-
             score = efel.getDistance(
                 efel_trace,
                 self.efel_feature_name,
                 self.exp_mean,
                 self.exp_std,
                 trace_check=trace_check,
-                error_dist=self.max_score,
+                error_dist=self.max_score
             )
             if self.force_max_score:
                 score = min(score, self.max_score)
 
             efel.reset()
-        
-        logger.debug("Calculated score for %s: %f", self.name, score)
+
+        logger.debug('Calculated score for %s: %f', self.name, score)
 
         return score
 
     def __str__(self):
         """String representation"""
 
-        return (
-            "%s for %s with stim start %s and end %s, "
-            "exp mean %s and std %s and AP threshold override %s"
-            % (
-                self.efel_feature_name,
-                self.recording_names,
-                self.stim_start,
-                self.stim_end,
-                self.exp_mean,
-                self.exp_std,
-                self.threshold,
-            )
-        )
+        return "%s for %s with stim start %s and end %s, " \
+            "exp mean %s and std %s and AP threshold override %s" % \
+            (self.efel_feature_name,
+             self.recording_names,
+             self.stim_start,
+             self.stim_end,
+             self.exp_mean,
+             self.exp_std,
+             self.threshold)
 
 
 class extraFELFeature(EFeature, DictMixin):
-
     """extraFEL feature"""
 
     SERIALIZED_FIELDS = (
@@ -303,32 +265,32 @@
     )
 
     def __init__(
-        self,
-        name,
-        extrafel_feature_name=None,
-        recording_names=None,
-        somatic_recording_name=None,
-        fcut=None,
-        fs=None,
-        filt_type=None,
-        ms_cut=None,
-        upsample=None,
-        skip_first_spike=True,
-        skip_last_spike=True,
-        channel_id=None,
-        channel_locations=None,
-        detect_threshold=None,
-        stim_start=None,
-        stim_end=None,
-        exp_mean=None,
-        exp_std=None,
-        threshold=None,
-        comment="",
-        interp_step=None,
-        double_settings=None,
-        int_settings=None,
-        force_max_score=False,
-        max_score=250,
+            self,
+            name,
+            extrafel_feature_name=None,
+            recording_names=None,
+            somatic_recording_name=None,
+            fcut=None,
+            fs=None,
+            filt_type=None,
+            ms_cut=None,
+            upsample=None,
+            skip_first_spike=True,
+            skip_last_spike=True,
+            channel_id=None,
+            channel_locations=None,
+            detect_threshold=None,
+            stim_start=None,
+            stim_end=None,
+            exp_mean=None,
+            exp_std=None,
+            threshold=None,
+            comment="",
+            interp_step=None,
+            double_settings=None,
+            int_settings=None,
+            force_max_score=False,
+            max_score=250,
     ):
         """Constructor
 
@@ -451,12 +413,12 @@
         return peak_times
 
     def calculate_feature(
-        self,
-        responses,
-        raise_warnings=False,
-        return_waveforms=False,
-        detect_threshold=None,
-        verbose=False,
+            self,
+            responses,
+            raise_warnings=False,
+            return_waveforms=False,
+            detect_threshold=None,
+            verbose=False,
     ):
         """Calculate feature value"""
         peak_times = self._get_peak_times(
@@ -475,7 +437,7 @@
             return None
 
         if np.std(np.diff(response["time"])) > 0.001 * np.mean(
-            np.diff(response["time"])
+                np.diff(response["time"])
         ):
             assert self.fs is not None
             if verbose:
@@ -506,7 +468,7 @@
 
         if detect_threshold is not None:
             assert (
-                0 <= detect_threshold < 1
+                    0 <= detect_threshold < 1
             ), "'detect_threshold should be between 0 and 1"
             self.detect_threshold = detect_threshold
 
@@ -514,7 +476,7 @@
 
         if self.detect_threshold is not None:
             nan_idxs = amplitudes < \
-                (self.detect_threshold * np.max(amplitudes))
+                       (self.detect_threshold * np.max(amplitudes))
             # raise Exception
             feature_value[nan_idxs] = np.nan
 
@@ -532,11 +494,11 @@
 
     def calculate_score(self, responses, trace_check=False):
         """Calculate the score"""
-        
+
         if (
-            responses[self.recording_names[""].replace("soma.v", "MEA.LFP")]
-            is None
-            or responses[self.recording_names[""]] is None
+                responses[self.recording_names[""].replace("soma.v", "MEA.LFP")]
+                is None
+                or responses[self.recording_names[""]] is None
         ):
             return self.max_score
 
@@ -556,12 +518,12 @@
                 score = self.max_score
         else:
             score = masked_cosine_distance(
-                    np.asarray(self.exp_mean),
-                    np.asarray(feature_value)
+                np.asarray(self.exp_mean),
+                np.asarray(feature_value)
             )
 
         if np.isnan(score):
-            score =  self.max_score
+            score = self.max_score
 
         if self.force_max_score:
             score = min(score, self.max_score)
@@ -574,17 +536,17 @@
         """String representation"""
 
         return (
-            "%s for %s with stim start %s and end %s, "
-            "exp mean %s and std %s and AP threshold override %s"
-            % (
-                self.extrafel_feature_name,
-                self.recording_names,
-                self.stim_start,
-                self.stim_end,
-                self.exp_mean,
-                self.exp_std,
-                self.threshold,
-            )
+                "%s for %s with stim start %s and end %s, "
+                "exp mean %s and std %s and AP threshold override %s"
+                % (
+                    self.extrafel_feature_name,
+                    self.recording_names,
+                    self.stim_start,
+                    self.stim_end,
+                    self.exp_mean,
+                    self.exp_std,
+                    self.threshold,
+                )
         )
 
 
@@ -691,8 +653,8 @@
                 snippet_buffer[1] -= snippet_range[1] - num_frames
                 snippet_range[1] -= snippet_range[1] - num_frames
             snippet_chunk[:, snippet_buffer[0]:snippet_buffer[1]] = traces[
-                :, snippet_range[0]:snippet_range[1]
-            ]
+                                                                    :, snippet_range[0]:snippet_range[1]
+                                                                    ]
         waveforms[i] = snippet_chunk
 
     return waveforms