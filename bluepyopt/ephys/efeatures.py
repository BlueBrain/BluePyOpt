--- conflicted
+++ resolved
@@ -384,30 +384,19 @@
 
         if np.std(np.diff(response['time'])) > 0.001 * np.mean(np.diff(response['time'])):
             assert self.fs is not None
-<<<<<<< HEAD
             if verbose:
                 print('interpolate')
-=======
-            # print('interpolate')
->>>>>>> 3ca58a5b
             response_interp = _interpolate_response(response, fs=self.fs)
         else:
             response_interp = response
 
         if self.fcut is not None:
-<<<<<<< HEAD
             if verbose:
                 print('filter enabled')
             response_filter = _filter_response(response_interp, fcut=self.fcut)
         else:
             if verbose:
                 print('filter disabled')
-=======
-            # print('filter enabled')
-            response_filter = _filter_response(response_interp, fcut=self.fcut)
-        else:
-            # print('filter disabled')
->>>>>>> 3ca58a5b
             response_filter = response_interp
 
         ewf = _get_waveforms(response_filter, peak_times, self.ms_cut)
