--- conflicted
+++ resolved
@@ -29,15 +29,9 @@
 {%- endif %}
 
 begintemplate {{template_name}}
-<<<<<<< HEAD
-  public init, geom_nseg_fixed, geom_nsec
-  public soma, dend, apic, axon
-  create soma[1], dend[1], apic[1], axon[1]
-=======
   public init, morphology, geom_nseg_fixed, geom_nsec
   public soma, dend, apic, axon, myelin
   create soma[1], dend[1], apic[1], axon[1], myelin[1]
->>>>>>> 83d12b7f
 
   objref this, CellRef, segCounts
 
