"""
Mechanism classes

Theses classes represent mechanisms in the model
"""

"""
Copyright (c) 2016, EPFL/Blue Brain Project

 This file is part of BluePyOpt <https://github.com/BlueBrain/BluePyOpt>

 This library is free software; you can redistribute it and/or modify it under
 the terms of the GNU Lesser General Public License version 3.0 as published
 by the Free Software Foundation.

 This library is distributed in the hope that it will be useful, but WITHOUT
 ANY WARRANTY; without even the implied warranty of MERCHANTABILITY or FITNESS
 FOR A PARTICULAR PURPOSE.  See the GNU Lesser General Public License for more
 details.

 You should have received a copy of the GNU Lesser General Public License
 along with this library; if not, write to the Free Software Foundation, Inc.,
 51 Franklin Street, Fifth Floor, Boston, MA 02110-1301 USA.
"""

# pylint: disable=W0511

import logging

from . import base
from . import serializer

logger = logging.getLogger(__name__)

# TODO: use Location class to specify location


class Mechanism(base.BaseEPhys):

    """Base parameter class"""
    pass


class NrnMODMechanism(Mechanism, serializer.DictMixin):

    """Neuron mechanism"""

    SERIALIZED_FIELDS = (
        'name',
        'comment',
        'mod_path',
        'suffix',
        'locations',
        'preloaded',
    )

    def __init__(
            self,
            name,
            mod_path=None,
            suffix=None,
            locations=None,
            preloaded=True,
            deterministic=True,
<<<<<<< HEAD
            base_seed=0,
=======
            prefix=None,
>>>>>>> 09a533a5
            comment=''):
        """Constructor

        Args:
            name (str): name of this object
            mod_path (str): path to the MOD file (not used for the moment)
            suffix (str): suffix of this mechanism in the MOD file
            locations (list of Locations): a list of Location objects pointing
                to where this mechanism should be added to.
            preloaded (bool): should this mechanism be side-loaded by BluePyOpt,
                or was it already loaded and compiled by the user ?
                (not used for the moment)
            prefix (str): Deprecated. Use suffix instead.
        """

        super(NrnMODMechanism, self).__init__(name, comment)
        self.mod_path = mod_path
        self.suffix = suffix
        self.locations = locations
        self.preloaded = preloaded
        self.cell_model = None
        self.deterministic = deterministic
        self.base_seed = base_seed

        if prefix is not None and suffix is not None:
            raise TypeError('NrnMODMechanism: it is not allowed to set both '
                            'prefix and suffix in constructor: %s %s' %
                            (self.prefix, self.suffix))
        elif prefix is not None:
            self.suffix = self.prefix

    def instantiate(self, sim=None, icell=None):
        """Instantiate"""

        for location in self.locations:
            isec_list = location.instantiate(sim=sim, icell=icell)
            for isec in isec_list:
                try:
                    isec.insert(self.suffix)
                except ValueError as e:
                    raise ValueError(str(e) + ': ' + self.suffix)
                self.instantiate_determinism(
                    self.deterministic,
                    icell,
                    isec,
                    sim)

            logger.debug(
                'Inserted %s in %s', self.suffix, [
                    str(location) for location in self.locations])

    def instantiate_determinism(self, deterministic, icell, isec, sim):
        """Instantiate enable/disable determinism"""

        if 'Stoch' in self.suffix:
            setattr(
                isec,
                'deterministic_%s' %
                (self.suffix),
                1 if deterministic else 0)

            if not deterministic:
                # Set the seeds
                short_secname = sim.neuron.h.secname(sec=isec).split('.')[-1]
                for iseg in isec:
                    seg_name = '%s.%.19g' % (short_secname, iseg.x)
                    getattr(sim.neuron.h,
<<<<<<< HEAD
                            "setdata_%s" % self.prefix)(iseg.x, sec=isec)
                    seed_id1 = icell.gid+self.base_seed
=======
                            "setdata_%s" % self.suffix)(iseg.x, sec=isec)
                    seed_id1 = icell.gid
>>>>>>> 09a533a5
                    seed_id2 = self.hash_py(seg_name)
                    getattr(
                        sim.neuron.h,
                        "setRNG_%s" % self.suffix)(seed_id1, seed_id2)
        else:
            if not deterministic:
                # can't do this for non-Stoch channels
                raise TypeError(
                    'Deterministic can only be set to False for '
                    'Stoch channel, not %s' %
                    self.suffix)

    def destroy(self, sim=None):
        """Destroy mechanism instantiation"""

        pass

    def __str__(self):
        """String representation"""

        return "%s: %s at %s" % (
            self.name, self.suffix,
            [str(location) for location in self.locations])

    @staticmethod
    def hash_hoc(string, sim):
        """Calculate hash value of string in Python"""

        # Load hash function in hoc, only do this once
        if not hasattr(sim.neuron.h, 'hash_str'):
            sim.neuron.h(NrnMODMechanism.hash_hoc_string)

        return sim.neuron.h.hash_str(string)

    @staticmethod
    def hash_py(string):
        """Calculate hash value of string in Python"""

        hash_value = 0.0
        for char in string:
            # Multiplicative hash function using Mersenne prime close to 2^32
            hash_value = (hash_value * 31 + ord(char)) % (pow(2, 31) - 1)

        return hash_value

    def generate_reinitrng_hoc_block(self):
        """"Create re_init_rng code blocks for this channel"""

        reinitrng_hoc_block = ''

        if 'Stoch' in self.suffix:
            # TODO this is dangerous, implicitely assumes type of location
            for location in self.locations:
                if self.deterministic:
                    reinitrng_hoc_block += \
                        'forsec %(seclist_name)s { ' \
                        'deterministic_%(suffix)s = 1 }\n' % {
                            'seclist_name': location.seclist_name,
                            'suffix': self.suffix}
                else:
                    reinitrng_hoc_block += \
                        'forsec %(seclist_name)s { %(mech_reinitrng)s }\n' % {
                            'seclist_name': location.seclist_name,
                            'mech_reinitrng':
                            self.mech_reinitrng_block_template % {
                                'suffix': self.suffix}}

        return reinitrng_hoc_block

    @property
    def prefix(self):
        """Deprecated, prefix is now replaced by suffix"""

        return self.suffix

    @prefix.setter
    def prefix(self, value):
        """Deprecated, prefix is now replaced by suffix"""

        self.suffix = value

    hash_hoc_string = \
        """
func hash_str() {localobj sf strdef right
  sf = new StringFunctions()

  right = $s1

  n_of_c = sf.len(right)

  hash = 0
  char_int = 0
  for i = 0, n_of_c - 1 {
     sscanf(right, "%c", & char_int)
     hash = (hash * 31 + char_int) % (2 ^ 31 - 1)
     sf.right(right, 1)
  }

  return hash
}
"""

    reinitrng_hoc_string = """
proc re_init_rng() {localobj sf
  strdef full_str, name

  sf = new StringFunctions()

  %(reinitrng_hoc_blocks)s
}
"""

    mech_reinitrng_block_template = """
            for (x, 0) {
                setdata_%(suffix)s(x)
                sf.tail(secname(), "\\\\.", name)
                sprint(full_str, "%%s.%%.19g", name, x)
                setRNG_%(suffix)s(0, hash_str(full_str))
            }
        """<|MERGE_RESOLUTION|>--- conflicted
+++ resolved
@@ -62,11 +62,7 @@
             locations=None,
             preloaded=True,
             deterministic=True,
-<<<<<<< HEAD
-            base_seed=0,
-=======
             prefix=None,
->>>>>>> 09a533a5
             comment=''):
         """Constructor
 
@@ -89,7 +85,6 @@
         self.preloaded = preloaded
         self.cell_model = None
         self.deterministic = deterministic
-        self.base_seed = base_seed
 
         if prefix is not None and suffix is not None:
             raise TypeError('NrnMODMechanism: it is not allowed to set both '
@@ -134,13 +129,8 @@
                 for iseg in isec:
                     seg_name = '%s.%.19g' % (short_secname, iseg.x)
                     getattr(sim.neuron.h,
-<<<<<<< HEAD
-                            "setdata_%s" % self.prefix)(iseg.x, sec=isec)
-                    seed_id1 = icell.gid+self.base_seed
-=======
                             "setdata_%s" % self.suffix)(iseg.x, sec=isec)
                     seed_id1 = icell.gid
->>>>>>> 09a533a5
                     seed_id2 = self.hash_py(seg_name)
                     getattr(
                         sim.neuron.h,
