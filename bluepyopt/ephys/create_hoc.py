'''create a hoc file from a set of BluePyOpt.ephys parameters'''
import os
import re

from collections import defaultdict, namedtuple, OrderedDict
from datetime import datetime

import jinja2
import bluepyopt
from bluepyopt.ephys.parameters import (NrnGlobalParameter,
                                        NrnSectionParameter,
                                        NrnRangeParameter)

from bluepyopt.ephys.parameterscalers import (NrnSegmentSomaDistanceScaler,
                                              NrnSegmentLinearScaler,
                                              FLOAT_FORMAT,
                                              format_float)

Location = namedtuple('Location', 'name, value')
Range = namedtuple('Range', 'location, param_name, value')
LOCATION_ORDER = ('all', 'apical', 'axonal', 'basal', 'somatic', 'myelinated')


def _generate_channels_by_location(mechanisms):
    """Create a OrderedDictionary of all channel mechanisms for hoc template."""
    channels = OrderedDict((location, []) for location in LOCATION_ORDER)
    for mech in mechanisms:
        name = mech.prefix
        for location in mech.locations:
            channels[location.seclist_name].append(name)
    return channels


def _generate_parameters(parameters):
    """Create a list of parameters that need to be added to the hoc template."""
    param_locations = defaultdict(list)
    global_params = {}
    for param in parameters:
        if isinstance(param, NrnGlobalParameter):
            global_params[param.name] = param.value
        else:
            assert isinstance(
                param.locations, (tuple, list)), 'Must have locations list'
            for location in param.locations:
                param_locations[location.seclist_name].append(param)

    section_params = defaultdict(list)
    range_params = []
    for loc in LOCATION_ORDER:
        if loc not in param_locations:
            continue
        for param in param_locations[loc]:
            if isinstance(param, NrnRangeParameter):
                if isinstance(param.value_scaler, NrnSegmentSomaDistanceScaler):
                    value = param.value_scaler.distribution
                    value = re.sub(r'math\.', '', value)
                    value = re.sub('{distance}', FLOAT_FORMAT, value)
                    value = re.sub('{value}', format_float(param.value), value)
                    range_params.append(Range(loc, param.param_name, value))
                elif isinstance(param.value_scaler, NrnSegmentLinearScaler):
                    value = param.value_scale_func(param.value)
                    section_params[loc].append(
                        Location(param.param_name, format_float(value)))
            elif isinstance(param, NrnSectionParameter):
                value = param.value_scale_func(param.value)
                section_params[loc].append(
                    Location(param.param_name, format_float(value)))

    ordered_section_params = [(loc, section_params[loc])
                              for loc in LOCATION_ORDER]

    return global_params, ordered_section_params, range_params


def create_hoc(mechanisms, parameters, morphology=None, ignored_globals=(),
               delete_axon=None, template_name='CCell',
               template='cell_template.jinja2'):
    '''return a string containing the hoc template

    Args:
        mechanisms(): All the mechanisms for the hoc template
        parameters(): All the parameters in the hoc template
<<<<<<< HEAD
        morpholgy(str): Name of morphology
        ignored_globals(iterable str): HOC coded is added for each NrnGlobalParameter
        that exists, to test that it matches the values set in the parameters.  This
        iterable contains parameter names that aren't checked
        delete_axon(str): String replacement for the 'delete_axon' command.
        Must include 'proc delete_axon(){ ... }
=======
        morpholgy(str path): Path to morphology
        ignored_globals(iterable str): HOC coded is added for each
        NrnGlobalParameter that exists, to test that it matches the values
        set in the parameters.  This iterable contains parameter names that
        aren't checked
>>>>>>> 83d12b7f
        template(str): name of the template to use 'cell_template.jinja2',
    '''
    templates_basepath = os.path.abspath(os.path.dirname(__file__))
    template = os.path.join(templates_basepath, 'templates', template)
    with open(template) as fd:
        template = fd.read()
        template = jinja2.Template(template)

    channels = _generate_channels_by_location(mechanisms)
    global_params, section_params, range_params = \
        _generate_parameters(parameters)

    ignored_global_params = {}
    for ignored_global in ignored_globals:
        if ignored_global in global_params:
            ignored_global_params[
                ignored_global] = global_params[ignored_global]
            del global_params[ignored_global]

    banner = 'Created by BluePyOpt(%s) at %s' % (bluepyopt.__version__, datetime.now())

    return template.render(template_name=template_name,
                           banner=banner,
                           channels=channels,
                           morphology=morphology,
                           section_params=section_params,
                           range_params=range_params,
                           global_params=global_params,
                           delete_axon=delete_axon,
                           ignored_global_params=ignored_global_params)<|MERGE_RESOLUTION|>--- conflicted
+++ resolved
@@ -1,4 +1,7 @@
 '''create a hoc file from a set of BluePyOpt.ephys parameters'''
+
+# pylint: disable=R0914
+
 import os
 import re
 
@@ -80,20 +83,13 @@
     Args:
         mechanisms(): All the mechanisms for the hoc template
         parameters(): All the parameters in the hoc template
-<<<<<<< HEAD
         morpholgy(str): Name of morphology
-        ignored_globals(iterable str): HOC coded is added for each NrnGlobalParameter
-        that exists, to test that it matches the values set in the parameters.  This
-        iterable contains parameter names that aren't checked
+        ignored_globals(iterable str): HOC coded is added for each
+        NrnGlobalParameter
+        that exists, to test that it matches the values set in the parameters.
+        This iterable contains parameter names that aren't checked
         delete_axon(str): String replacement for the 'delete_axon' command.
         Must include 'proc delete_axon(){ ... }
-=======
-        morpholgy(str path): Path to morphology
-        ignored_globals(iterable str): HOC coded is added for each
-        NrnGlobalParameter that exists, to test that it matches the values
-        set in the parameters.  This iterable contains parameter names that
-        aren't checked
->>>>>>> 83d12b7f
         template(str): name of the template to use 'cell_template.jinja2',
     '''
     templates_basepath = os.path.abspath(os.path.dirname(__file__))
@@ -113,7 +109,8 @@
                 ignored_global] = global_params[ignored_global]
             del global_params[ignored_global]
 
-    banner = 'Created by BluePyOpt(%s) at %s' % (bluepyopt.__version__, datetime.now())
+    banner = 'Created by BluePyOpt(%s) at %s' % (
+        bluepyopt.__version__, datetime.now())
 
     return template.render(template_name=template_name,
                            banner=banner,
