'''create a hoc file from a set of BluePyOpt.ephys parameters'''

# pylint: disable=R0914

import os
import re

from collections import defaultdict, namedtuple, OrderedDict
from datetime import datetime

import jinja2
import bluepyopt
from . import mechanisms

from bluepyopt.ephys.parameters import (NrnGlobalParameter,
                                        NrnSectionParameter,
                                        NrnRangeParameter,
                                        MetaParameter)

from bluepyopt.ephys.parameterscalers import (NrnSegmentSomaDistanceScaler,
                                              NrnSegmentLinearScaler,
                                              FLOAT_FORMAT,
                                              format_float)

Location = namedtuple('Location', 'name, value')
Range = namedtuple('Range', 'location, param_name, value')
DEFAULT_LOCATION_ORDER = [
    'all',
    'apical',
    'axonal',
    'basal',
    'somatic',
    'myelinated']


def _generate_channels_by_location(mechs, location_order):
    """Create a OrderedDictionary of all channel mechs for hoc template."""
    channels = OrderedDict((location, []) for location in location_order)
    for mech in mechs:
        name = mech.suffix
        for location in mech.locations:
            # TODO this is dangerous, implicitely assumes type of location
            channels[location.seclist_name].append(name)
    return channels


def _generate_reinitrng(mechs):
    """Create re_init_rng function"""

    reinitrng_hoc_blocks = ''

    for mech in mechs:
        reinitrng_hoc_blocks += mech.generate_reinitrng_hoc_block()

    reinitrng_content = mechanisms.NrnMODMechanism.hash_hoc_string

    reinitrng_content += mechanisms.NrnMODMechanism.reinitrng_hoc_string % {
        'reinitrng_hoc_blocks': reinitrng_hoc_blocks}

    return reinitrng_content


def _generate_parameters(parameters):
<<<<<<< HEAD
    """Create list of parameters that need to be added to the hoc template."""
=======
    """Create a list of parameters that need to be added to the hoc template"""
>>>>>>> 9e35adef
    param_locations = defaultdict(list)
    global_params = {}
    for param in parameters:
        if isinstance(param, NrnGlobalParameter):
            global_params[param.name] = param.value
        elif isinstance(param, MetaParameter):
            pass
        else:
            assert isinstance(
                param.locations, (tuple, list)), 'Must have locations list'
            for location in param.locations:
                param_locations[location.seclist_name].append(param)

    section_params = defaultdict(list)
    range_params = []

    location_order = DEFAULT_LOCATION_ORDER

    for loc in param_locations:
        if loc not in location_order:
            location_order.append(loc)

    for loc in location_order:
        if loc not in param_locations:
            continue
        for param in param_locations[loc]:
            if isinstance(param, NrnRangeParameter):
                if isinstance(
                        param.value_scaler,
                        NrnSegmentSomaDistanceScaler):
                    value = param.value_scaler.inst_distribution
                    value = re.sub(r'math\.', '', value)
                    value = re.sub('{distance}', FLOAT_FORMAT, value)
                    value = re.sub('{value}', format_float(param.value), value)
                    range_params.append(Range(loc, param.param_name, value))
                elif isinstance(param.value_scaler, NrnSegmentLinearScaler):
                    value = param.value_scale_func(param.value)
                    section_params[loc].append(
                        Location(param.param_name, format_float(value)))
            elif isinstance(param, NrnSectionParameter):
                value = param.value_scale_func(param.value)
                section_params[loc].append(
                    Location(param.param_name, format_float(value)))

    ordered_section_params = [(loc, section_params[loc])
                              for loc in location_order]

    return global_params, ordered_section_params, range_params, location_order


def create_hoc(
        mechs,
        parameters,
        morphology=None,
        ignored_globals=(),
        replace_axon=None,
        template_name='CCell',
        template_filename='cell_template.jinja2',
        disable_banner=None,
        template_dir=None):
    '''return a string containing the hoc template

    Args:
        mechs (): All the mechs for the hoc template
        parameters (): All the parameters in the hoc template
        morpholgy (str): Name of morphology
        ignored_globals (iterable str): HOC coded is added for each
        NrnGlobalParameter
        that exists, to test that it matches the values set in the parameters.
        This iterable contains parameter names that aren't checked
        replace_axon (str): String replacement for the 'replace_axon' command.
        Must include 'proc replace_axon(){ ... }
        template (str): file name of the jinja2 template
        template_dir (str): dir name of the jinja2 template
    '''

    if template_dir is None:
        template_dir = os.path.abspath(
            os.path.join(
                os.path.dirname(__file__),
                'templates'))

    template_path = os.path.join(template_dir, template_filename)
    with open(template_path) as template_file:
        template = template_file.read()
        template = jinja2.Template(template)

    global_params, section_params, range_params, location_order = \
        _generate_parameters(parameters)
    channels = _generate_channels_by_location(mechs, location_order)

    ignored_global_params = {}
    for ignored_global in ignored_globals:
        if ignored_global in global_params:
            ignored_global_params[
                ignored_global] = global_params[ignored_global]
            del global_params[ignored_global]

    if not disable_banner:
        banner = 'Created by BluePyOpt(%s) at %s' % (
            bluepyopt.__version__, datetime.now())
    else:
        banner = None

    re_init_rng = _generate_reinitrng(mechs)

    return template.render(template_name=template_name,
                           banner=banner,
                           channels=channels,
                           morphology=morphology,
                           section_params=section_params,
                           range_params=range_params,
                           global_params=global_params,
                           re_init_rng=re_init_rng,
                           replace_axon=replace_axon,
                           ignored_global_params=ignored_global_params)<|MERGE_RESOLUTION|>--- conflicted
+++ resolved
@@ -61,11 +61,7 @@
 
 
 def _generate_parameters(parameters):
-<<<<<<< HEAD
-    """Create list of parameters that need to be added to the hoc template."""
-=======
     """Create a list of parameters that need to be added to the hoc template"""
->>>>>>> 9e35adef
     param_locations = defaultdict(list)
     global_params = {}
     for param in parameters:
