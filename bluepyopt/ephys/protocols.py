"""Protocol classes"""

"""
Copyright (c) 2016-2020, EPFL/Blue Brain Project

 This file is part of BluePyOpt <https://github.com/BlueBrain/BluePyOpt>

 This library is free software; you can redistribute it and/or modify it under
 the terms of the GNU Lesser General Public License version 3.0 as published
 by the Free Software Foundation.

 This library is distributed in the hope that it will be useful, but WITHOUT
 ANY WARRANTY; without even the implied warranty of MERCHANTABILITY or FITNESS
 FOR A PARTICULAR PURPOSE.  See the GNU Lesser General Public License for more
 details.

 You should have received a copy of the GNU Lesser General Public License
 along with this library; if not, write to the Free Software Foundation, Inc.,
 51 Franklin Street, Fifth Floor, Boston, MA 02110-1301 USA.
"""

# pylint: disable=W0511

import collections

# TODO: maybe find a better name ? -> sweep ?
import logging

logger = logging.getLogger(__name__)

from . import models
from . import locations
from . import simulators
from . import recordings


class Protocol(object):

    """Class representing a protocol (stimulus and recording)."""

    def __init__(self, name=None):
        """Constructor

        Args:
            name (str): name of the feature
        """

        self.name = name


class SequenceProtocol(Protocol):

    """A protocol consisting of a sequence of other protocols"""

    def __init__(self, name=None, protocols=None):
        """Constructor

        Args:
            name (str): name of this object
            protocols (list of Protocols): subprotocols this protocol
                consists of
        """
        super(SequenceProtocol, self).__init__(name)
        self.protocols = protocols

    def run(
        self, cell_model, param_values, sim=None, isolate=None, timeout=None
    ):
        """Instantiate protocol"""

        responses = collections.OrderedDict({})

        for protocol in self.protocols:

            # Try/except added for backward compatibility
            try:
                response = protocol.run(
                    cell_model=cell_model,
                    param_values=param_values,
                    sim=sim,
                    isolate=isolate,
                    timeout=timeout,
                )
            except TypeError as e:
                if "unexpected keyword" in str(e):
                    response = protocol.run(
                        cell_model=cell_model,
                        param_values=param_values,
                        sim=sim,
                        isolate=isolate,
                    )
                else:
                    raise

            key_intersect = set(response.keys()).intersection(
                set(responses.keys())
            )
            if len(key_intersect) != 0:
                raise Exception(
                    "SequenceProtocol: one of the protocols (%s) is trying to "
                    "add already existing keys to the response: %s"
                    % (protocol.name, key_intersect)
                )

            responses.update(response)

        return responses

    def subprotocols(self):
        """Return subprotocols"""

        subprotocols = collections.OrderedDict({self.name: self})

        for protocol in self.protocols:
            subprotocols.update(protocol.subprotocols())

        return subprotocols

    def __str__(self):
        """String representation"""

        content = "Sequence protocol %s:\n" % self.name

        content += "%d subprotocols:\n" % len(self.protocols)
        for protocol in self.protocols:
            content += "%s\n" % str(protocol)

        return content


class SweepProtocol(Protocol):

    """Sweep protocol"""

    def __init__(
        self, name=None, stimuli=None, recordings=None, cvode_active=None
    ):
        """Constructor

        Args:
            name (str): name of this object
            stimuli (list of Stimuli): Stimulus objects used in the protocol
            recordings (list of Recordings): Recording objects used in the
                protocol
            cvode_active (bool): whether to use variable time step
        """
        super(SweepProtocol, self).__init__(name)
        self.stimuli = stimuli
        self.recordings = recordings
        self.cvode_active = cvode_active

    @property
    def total_duration(self):
        """Total duration"""

        return max([stimulus.total_duration for stimulus in self.stimuli])

    def subprotocols(self):
        """Return subprotocols"""

        return collections.OrderedDict({self.name: self})

    def _run_func(self, cell_model, param_values, sim=None):
        """Run protocols"""
        try:
            cell_model.freeze(param_values)
            cell_model.instantiate(sim=sim)

            if isinstance(cell_model, models.LFPyCellModel):
                LFPyCell = cell_model.LFPyCell
            else:
                LFPyCell = None

            self.instantiate(
                sim=sim, icell=cell_model.icell, LFPyCell=LFPyCell
            )

            if hasattr(sim, "electrode"):
                if any(["LFP" in rec.name for rec in self.recordings]):
                    sim.effective_electrode = sim.electrode
                else:
                    sim.effective_electrode = None
            try:
                sim.run(self.total_duration, cvode_active=self.cvode_active)
            except (RuntimeError, simulators.NrnSimulatorException):
                logger.debug(
                    "SweepProtocol: Running of parameter set {%s} generated "
                    "an exception, returning None in responses",
                    str(param_values),
                )
                responses = {
                    recording.name: None for recording in self.recordings
                }
            else:
                responses = {
                    recording.name: recording.response
                    for recording in self.recordings
                }

            self.destroy(sim=sim)

            cell_model.destroy(sim=sim)

            cell_model.unfreeze(param_values.keys())

            return responses
        except BaseException:
            import sys
            import traceback

            raise Exception(
                "".join(traceback.format_exception(*sys.exc_info()))
            )

    def run(
        self, cell_model, param_values, sim=None, isolate=None, timeout=None
    ):
        """Instantiate protocol"""

        if isolate is None:
            isolate = True

        if isolate:

            def _reduce_method(meth):
                """Overwrite reduce"""
                return (getattr, (meth.__self__, meth.__func__.__name__))

            import copyreg
            import types

            copyreg.pickle(types.MethodType, _reduce_method)
            import pebble
            from concurrent.futures import TimeoutError

            if timeout is not None:
                if timeout < 0:
                    raise ValueError("timeout should be > 0")

<<<<<<< HEAD
            with pebble.ProcessPool(max_tasks=1) as pool:
                tasks = pool.schedule(
                    self._run_func,
                    kwargs={
                        "cell_model": cell_model,
                        "param_values": param_values,
                        "sim": sim,
                    },
                    timeout=timeout,
                )
=======
            with pebble.ProcessPool(max_workers=1, max_tasks=1) as pool:
                tasks = pool.schedule(self._run_func, kwargs={
                    'cell_model': cell_model,
                    'param_values': param_values,
                    'sim': sim},
                    timeout=timeout)
>>>>>>> 831c86f2
                try:
                    responses = tasks.result()
                except TimeoutError:
                    logger.debug(
                        "SweepProtocol: task took longer than "
                        "timeout, will return empty response "
                        "for this recording"
                    )
                    responses = {
                        recording.name: None for recording in self.recordings
                    }
        else:
            responses = self._run_func(
                cell_model=cell_model, param_values=param_values, sim=sim
            )
        return responses

    def instantiate(self, sim=None, icell=None, LFPyCell=None):
        """Instantiate"""

        for stimulus in self.stimuli:
            if LFPyCell is not None:
                stimulus.instantiate(sim=sim, icell=icell, LFPyCell=LFPyCell)
            else:
                stimulus.instantiate(sim=sim, icell=icell)

        for recording in self.recordings:
            try:
                # try to instantiate as an LFPy recording
                try:
                    recording.instantiate(sim=sim, icell=icell, LFPyCell=LFPyCell)
                except Exception as e:
                    recording.instantiate(sim=sim, icell=icell)
            except locations.EPhysLocInstantiateException:
                logger.debug(
                    "SweepProtocol: Instantiating recording generated "
                    "location exception, will return empty response for "
                    "this recording"
                )

    def destroy(self, sim=None):
        """Destroy protocol"""

        for stimulus in self.stimuli:
            stimulus.destroy(sim=sim)

        for recording in self.recordings:
            recording.destroy(sim=sim)

    def __str__(self):
        """String representation"""

        content = "%s:\n" % self.name

        content += "  stimuli:\n"
        for stimulus in self.stimuli:
            content += "    %s\n" % str(stimulus)

        content += "  recordings:\n"
        for recording in self.recordings:
            content += "    %s\n" % str(recording)

        return content


class StepProtocol(SweepProtocol):

    """Protocol consisting of step and holding current"""

    def __init__(
        self,
        name=None,
        step_stimulus=None,
        holding_stimulus=None,
        recordings=None,
        cvode_active=None,
    ):
        """Constructor

        Args:
            name (str): name of this object
            step_stimulus (list of Stimuli): Stimulus objects used in protocol
            recordings (list of Recordings): Recording objects used in the
                protocol
            cvode_active (bool): whether to use variable time step
        """

        super(StepProtocol, self).__init__(
            name,
            stimuli=[step_stimulus, holding_stimulus]
            if holding_stimulus is not None
            else [step_stimulus],
            recordings=recordings,
            cvode_active=cvode_active,
        )

        self.step_stimulus = step_stimulus
        self.holding_stimulus = holding_stimulus

    @property
    def step_delay(self):
        """Time stimulus starts"""
        return self.step_stimulus.step_delay

    @property
    def step_duration(self):
        """Time stimulus starts"""
        return self.step_stimulus.step_duration<|MERGE_RESOLUTION|>--- conflicted
+++ resolved
@@ -25,13 +25,11 @@
 
 # TODO: maybe find a better name ? -> sweep ?
 import logging
-
 logger = logging.getLogger(__name__)
 
 from . import models
 from . import locations
 from . import simulators
-from . import recordings
 
 
 class Protocol(object):
@@ -64,8 +62,12 @@
         self.protocols = protocols
 
     def run(
-        self, cell_model, param_values, sim=None, isolate=None, timeout=None
-    ):
+            self,
+            cell_model,
+            param_values,
+            sim=None,
+            isolate=None,
+            timeout=None):
         """Instantiate protocol"""
 
         responses = collections.OrderedDict({})
@@ -79,28 +81,24 @@
                     param_values=param_values,
                     sim=sim,
                     isolate=isolate,
-                    timeout=timeout,
-                )
+                    timeout=timeout)
             except TypeError as e:
                 if "unexpected keyword" in str(e):
                     response = protocol.run(
                         cell_model=cell_model,
                         param_values=param_values,
                         sim=sim,
-                        isolate=isolate,
-                    )
+                        isolate=isolate)
                 else:
                     raise
 
-            key_intersect = set(response.keys()).intersection(
-                set(responses.keys())
-            )
+            key_intersect = set(
+                response.keys()).intersection(set(responses.keys()))
             if len(key_intersect) != 0:
                 raise Exception(
-                    "SequenceProtocol: one of the protocols (%s) is trying to "
-                    "add already existing keys to the response: %s"
-                    % (protocol.name, key_intersect)
-                )
+                    'SequenceProtocol: one of the protocols (%s) is trying to '
+                    'add already existing keys to the response: %s' %
+                    (protocol.name, key_intersect))
 
             responses.update(response)
 
@@ -119,11 +117,11 @@
     def __str__(self):
         """String representation"""
 
-        content = "Sequence protocol %s:\n" % self.name
-
-        content += "%d subprotocols:\n" % len(self.protocols)
+        content = 'Sequence protocol %s:\n' % self.name
+
+        content += '%d subprotocols:\n' % len(self.protocols)
         for protocol in self.protocols:
-            content += "%s\n" % str(protocol)
+            content += '%s\n' % str(protocol)
 
         return content
 
@@ -133,8 +131,11 @@
     """Sweep protocol"""
 
     def __init__(
-        self, name=None, stimuli=None, recordings=None, cvode_active=None
-    ):
+            self,
+            name=None,
+            stimuli=None,
+            recordings=None,
+            cvode_active=None):
         """Constructor
 
         Args:
@@ -144,6 +145,7 @@
                 protocol
             cvode_active (bool): whether to use variable time step
         """
+
         super(SweepProtocol, self).__init__(name)
         self.stimuli = stimuli
         self.recordings = recordings
@@ -162,6 +164,7 @@
 
     def _run_func(self, cell_model, param_values, sim=None):
         """Run protocols"""
+
         try:
             cell_model.freeze(param_values)
             cell_model.instantiate(sim=sim)
@@ -184,18 +187,15 @@
                 sim.run(self.total_duration, cvode_active=self.cvode_active)
             except (RuntimeError, simulators.NrnSimulatorException):
                 logger.debug(
-                    "SweepProtocol: Running of parameter set {%s} generated "
-                    "an exception, returning None in responses",
-                    str(param_values),
-                )
-                responses = {
-                    recording.name: None for recording in self.recordings
-                }
+                    'SweepProtocol: Running of parameter set {%s} generated '
+                    'an exception, returning None in responses',
+                    str(param_values))
+                responses = {recording.name:
+                             None for recording in self.recordings}
             else:
                 responses = {
                     recording.name: recording.response
-                    for recording in self.recordings
-                }
+                    for recording in self.recordings}
 
             self.destroy(sim=sim)
 
@@ -207,28 +207,29 @@
         except BaseException:
             import sys
             import traceback
-
             raise Exception(
-                "".join(traceback.format_exception(*sys.exc_info()))
-            )
+                "".join(
+                    traceback.format_exception(*sys.exc_info())))
 
     def run(
-        self, cell_model, param_values, sim=None, isolate=None, timeout=None
-    ):
+            self,
+            cell_model,
+            param_values,
+            sim=None,
+            isolate=None,
+            timeout=None):
         """Instantiate protocol"""
 
         if isolate is None:
             isolate = True
 
         if isolate:
-
             def _reduce_method(meth):
                 """Overwrite reduce"""
                 return (getattr, (meth.__self__, meth.__func__.__name__))
 
             import copyreg
             import types
-
             copyreg.pickle(types.MethodType, _reduce_method)
             import pebble
             from concurrent.futures import TimeoutError
@@ -237,40 +238,24 @@
                 if timeout < 0:
                     raise ValueError("timeout should be > 0")
 
-<<<<<<< HEAD
-            with pebble.ProcessPool(max_tasks=1) as pool:
-                tasks = pool.schedule(
-                    self._run_func,
-                    kwargs={
-                        "cell_model": cell_model,
-                        "param_values": param_values,
-                        "sim": sim,
-                    },
-                    timeout=timeout,
-                )
-=======
             with pebble.ProcessPool(max_workers=1, max_tasks=1) as pool:
                 tasks = pool.schedule(self._run_func, kwargs={
                     'cell_model': cell_model,
                     'param_values': param_values,
                     'sim': sim},
                     timeout=timeout)
->>>>>>> 831c86f2
                 try:
                     responses = tasks.result()
                 except TimeoutError:
-                    logger.debug(
-                        "SweepProtocol: task took longer than "
-                        "timeout, will return empty response "
-                        "for this recording"
-                    )
-                    responses = {
-                        recording.name: None for recording in self.recordings
-                    }
+                    logger.debug('SweepProtocol: task took longer than '
+                                 'timeout, will return empty response '
+                                 'for this recording')
+                    responses = {recording.name:
+                                 None for recording in self.recordings}
         else:
-            responses = self._run_func(
-                cell_model=cell_model, param_values=param_values, sim=sim
-            )
+            responses = self._run_func(cell_model=cell_model,
+                                       param_values=param_values,
+                                       sim=sim)
         return responses
 
     def instantiate(self, sim=None, icell=None, LFPyCell=None):
@@ -291,10 +276,9 @@
                     recording.instantiate(sim=sim, icell=icell)
             except locations.EPhysLocInstantiateException:
                 logger.debug(
-                    "SweepProtocol: Instantiating recording generated "
-                    "location exception, will return empty response for "
-                    "this recording"
-                )
+                    'SweepProtocol: Instantiating recording generated '
+                    'location exception, will return empty response for '
+                    'this recording')
 
     def destroy(self, sim=None):
         """Destroy protocol"""
@@ -308,15 +292,15 @@
     def __str__(self):
         """String representation"""
 
-        content = "%s:\n" % self.name
-
-        content += "  stimuli:\n"
+        content = '%s:\n' % self.name
+
+        content += '  stimuli:\n'
         for stimulus in self.stimuli:
-            content += "    %s\n" % str(stimulus)
-
-        content += "  recordings:\n"
+            content += '    %s\n' % str(stimulus)
+
+        content += '  recordings:\n'
         for recording in self.recordings:
-            content += "    %s\n" % str(recording)
+            content += '    %s\n' % str(recording)
 
         return content
 
@@ -326,13 +310,12 @@
     """Protocol consisting of step and holding current"""
 
     def __init__(
-        self,
-        name=None,
-        step_stimulus=None,
-        holding_stimulus=None,
-        recordings=None,
-        cvode_active=None,
-    ):
+            self,
+            name=None,
+            step_stimulus=None,
+            holding_stimulus=None,
+            recordings=None,
+            cvode_active=None):
         """Constructor
 
         Args:
@@ -345,12 +328,12 @@
 
         super(StepProtocol, self).__init__(
             name,
-            stimuli=[step_stimulus, holding_stimulus]
-            if holding_stimulus is not None
-            else [step_stimulus],
+            stimuli=[
+                step_stimulus,
+                holding_stimulus]
+            if holding_stimulus is not None else [step_stimulus],
             recordings=recordings,
-            cvode_active=cvode_active,
-        )
+            cvode_active=cvode_active)
 
         self.step_stimulus = step_stimulus
         self.holding_stimulus = holding_stimulus
