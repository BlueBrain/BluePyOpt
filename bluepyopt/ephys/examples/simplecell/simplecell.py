--- conflicted
+++ resolved
@@ -4,99 +4,6 @@
 
 import bluepyopt.ephys as ephys
 
-<<<<<<< HEAD
-nrn_sim = ephys.simulators.NrnSimulator()
-
-morph = ephys.morphologies.NrnFileMorphology(
-    os.path.join(os.path.dirname(os.path.abspath(__file__)), "simple.swc")
-)
-somatic_loc = ephys.locations.NrnSeclistLocation(
-    "somatic", seclist_name="somatic"
-)
-somacenter_loc = ephys.locations.NrnSeclistCompLocation(
-    name="somacenter", seclist_name="somatic", sec_index=0, comp_x=0.5
-)
-hh_mech = ephys.mechanisms.NrnMODMechanism(
-    name="hh", suffix="hh", locations=[somatic_loc]
-)
-
-
-cm_param = ephys.parameters.NrnSectionParameter(
-    name="cm", param_name="cm", value=1.0, locations=[somatic_loc], frozen=True
-)
-
-
-gnabar_param = ephys.parameters.NrnSectionParameter(
-    name="gnabar_hh",
-    param_name="gnabar_hh",
-    locations=[somatic_loc],
-    bounds=[0.05, 0.125],
-    frozen=False,
-)
-gkbar_param = ephys.parameters.NrnSectionParameter(
-    name="gkbar_hh",
-    param_name="gkbar_hh",
-    bounds=[0.01, 0.075],
-    locations=[somatic_loc],
-    frozen=False,
-)
-
-cell_model = ephys.models.CellModel(
-    name="simple_cell",
-    morph=morph,
-    mechs=[hh_mech],
-    params=[cm_param, gnabar_param, gkbar_param],
-)
-
-default_param_values = {"gnabar_hh": 0.1, "gkbar_hh": 0.03}
-
-efel_feature_means = {"step1": {"Spikecount": 1}, "step2": {"Spikecount": 5}}
-
-objectives = []
-
-soma_loc = ephys.locations.NrnSeclistCompLocation(
-    name="soma", seclist_name="somatic", sec_index=0, comp_x=0.5
-)
-
-stim = ephys.stimuli.NrnSquarePulse(
-    step_amplitude=0.01,
-    step_delay=100,
-    step_duration=50,
-    location=soma_loc,
-    total_duration=200,
-)
-rec = ephys.recordings.CompRecording(
-    name="Step1.soma.v", location=soma_loc, variable="v"
-)
-protocol = ephys.protocols.SweepProtocol("Step1", [stim], [rec])
-
-stim_start = 100
-stim_end = 150
-
-feature_name = "Step1.Spikecount"
-feature = ephys.efeatures.eFELFeature(
-    feature_name,
-    efel_feature_name="Spikecount",
-    recording_names={"": "%s.soma.v" % protocol.name},
-    stim_start=stim_start,
-    stim_end=stim_end,
-    exp_mean=1.0,
-    exp_std=0.05,
-)
-objective = ephys.objectives.SingletonObjective(feature_name, feature)
-
-score_calc = ephys.objectivescalculators.ObjectivesCalculator([objective])
-
-nrn = ephys.simulators.NrnSimulator()
-
-cell_evaluator = ephys.evaluators.CellEvaluator(
-    cell_model=cell_model,
-    param_names=["gnabar_hh", "gkbar_hh"],
-    fitness_protocols={"Step1": protocol},
-    fitness_calculator=score_calc,
-    sim=nrn,
-)
-=======
 
 class SimpleCell:
     def __init__(self):
@@ -199,5 +106,4 @@
             param_names=['gnabar_hh', 'gkbar_hh'],
             fitness_protocols={'Step1': self.protocol},
             fitness_calculator=self.score_calc,
-            sim=self.nrn)
->>>>>>> 831c86f2
+            sim=self.nrn)