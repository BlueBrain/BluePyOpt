--- conflicted
+++ resolved
@@ -2,18 +2,18 @@
 
 """
 Copyright (c) 2016-2020, EPFL/Blue Brain Project
-<<<<<<< HEAD
-=======
-
->>>>>>> 831c86f2
+
  This file is part of BluePyOpt <https://github.com/BlueBrain/BluePyOpt>
+
  This library is free software; you can redistribute it and/or modify it under
  the terms of the GNU Lesser General Public License version 3.0 as published
  by the Free Software Foundation.
+
  This library is distributed in the hope that it will be useful, but WITHOUT
  ANY WARRANTY; without even the implied warranty of MERCHANTABILITY or FITNESS
  FOR A PARTICULAR PURPOSE.  See the GNU Lesser General Public License for more
  details.
+
  You should have received a copy of the GNU Lesser General Public License
  along with this library; if not, write to the Free Software Foundation, Inc.,
  51 Franklin Street, Fifth Floor, Boston, MA 02110-1301 USA.
@@ -35,35 +35,17 @@
 class Morphology(BaseEPhys):
 
     """Morphology class"""
-
     pass
 
 
 class NrnFileMorphology(Morphology, DictMixin):
 
     """Morphology loaded from a file"""
-
-    SERIALIZED_FIELDS = (
-        "morphology_path",
-        "do_replace_axon",
-        "do_set_nseg",
-        "replace_axon_hoc",
-    )
+    SERIALIZED_FIELDS = ('morphology_path', 'do_replace_axon', 'do_set_nseg',
+                         'replace_axon_hoc', 'nseg_frequency', 'morph_modifiers',
+                         'morph_modifiers_hoc', 'morph_modifiers_kwargs')
 
     def __init__(
-<<<<<<< HEAD
-        self,
-        morphology_path,
-        do_replace_axon=False,
-        do_set_nseg=True,
-        comment="",
-        replace_axon_hoc=None,
-        nseg_frequency=40,
-        morph_modifiers=None,
-        morph_modifiers_hoc=None,
-        morph_modifiers_kwargs=None
-    ):
-=======
             self,
             morphology_path,
             do_replace_axon=False,
@@ -72,24 +54,20 @@
             replace_axon_hoc=None,
             nseg_frequency=40,
             morph_modifiers=None,
-            morph_modifiers_hoc=None):
->>>>>>> 831c86f2
+            morph_modifiers_hoc=None,
+            morph_modifiers_kwargs=None):
         """Constructor
+
         Args:
             morphology_path (str): location of the file describing the
                 morphology
             do_replace_axon (bool): Does the axon need to be replaced by an AIS
                 stub with default function ?
-<<<<<<< HEAD
-            replace_axon_hoc (str): String replacement for the 'replace_axon'
-                command in hoc  Must include 'proc replace_axon(){ ... }
-=======
             replace_axon_hoc (str): Translation in HOC language for the
                 'replace_axon' method. This code will 'only' be used when
                 calling create_hoc on a cell model. While the model is run in
                 python, replace_axon is used instead. Must include
                 'proc replace_axon(){ ... }
->>>>>>> 831c86f2
                 If None,the default replace_axon is used
             nseg_frequency (float): frequency of nseg
             do_set_nseg (bool): if True, it will use nseg_frequency
@@ -97,6 +75,7 @@
                 with (sim, icell) as arguments
             morph_modifiers_hoc (list): list of hoc strings corresponding
                 to morph_modifiers
+            morph_modifiers_kwargs (dict): kwargs for morph_modifiers functions
         """
         name = os.path.basename(morphology_path)
         super(NrnFileMorphology, self).__init__(name=name, comment=comment)
@@ -108,12 +87,9 @@
         self.nseg_frequency = nseg_frequency
         self.morph_modifiers = morph_modifiers
         self.morph_modifiers_hoc = morph_modifiers_hoc
-<<<<<<< HEAD
         self.morph_modifiers_kwargs = morph_modifiers_kwargs
         if self.morph_modifiers_kwargs is None:
             self.morph_modifiers_kwargs = {}
-=======
->>>>>>> 831c86f2
 
         if replace_axon_hoc is None:
             self.replace_axon_hoc = self.default_replace_axon_hoc
@@ -128,21 +104,21 @@
     def instantiate(self, sim=None, icell=None):
         """Load morphology"""
 
-        logger.debug("Loading morphology %s", self.morphology_path)
+        logger.debug('Loading morphology %s', self.morphology_path)
 
         if not os.path.exists(self.morphology_path):
             raise IOError(
-                "Morphology not found at '%s'" % self.morphology_path
-            )
-
-        sim.neuron.h.load_file("stdrun.hoc")
-        sim.neuron.h.load_file("import3d.hoc")
-
-        extension = self.morphology_path.split(".")[-1]
-
-        if extension.lower() == "swc":
+                'Morphology not found at \'%s\'' %
+                self.morphology_path)
+
+        sim.neuron.h.load_file('stdrun.hoc')
+        sim.neuron.h.load_file('import3d.hoc')
+
+        extension = self.morphology_path.split('.')[-1]
+
+        if extension.lower() == 'swc':
             imorphology = sim.neuron.h.Import3d_SWC_read()
-        elif extension.lower() == "asc":
+        elif extension.lower() == 'asc':
             imorphology = sim.neuron.h.Import3d_Neurolucida3()
         else:
             raise ValueError("Unknown filetype: %s" % extension)
@@ -153,10 +129,10 @@
 
         imorphology.quiet = 1
 
-        if platform.system() == "Windows":
-            sim.neuron.h.hoc_stdout("NUL")
-        else:
-            sim.neuron.h.hoc_stdout("/dev/null")
+        if platform.system() == 'Windows':
+            sim.neuron.h.hoc_stdout('NUL')
+        else:
+            sim.neuron.h.hoc_stdout('/dev/null')
 
         imorphology.input(str(self.morphology_path))
         sim.neuron.h.hoc_stdout()
@@ -171,16 +147,14 @@
         if self.do_set_nseg:
             self.set_nseg(icell)
 
+        # TODO replace these two functions with general function users can
+        # specify
         if self.do_replace_axon:
             self.replace_axon(sim=sim, icell=icell)
 
         if self.morph_modifiers is not None:
             for morph_modifier in self.morph_modifiers:
-<<<<<<< HEAD
                 morph_modifier(sim=sim, icell=icell, **self.morph_modifiers_kwargs)
-=======
-                morph_modifier(sim=sim, icell=icell)
->>>>>>> 831c86f2
 
     def destroy(self, sim=None):
         """Destroy morphology instantiation"""
@@ -188,6 +162,7 @@
 
     def set_nseg(self, icell):
         """Set the nseg of every section"""
+
         for section in icell.all:
             section.nseg = 1 + 2 * int(section.L / self.nseg_frequency)
 
@@ -216,7 +191,7 @@
             sim.neuron.h.delete_section(sec=section)
 
         # Create new axon array
-        sim.neuron.h.execute("create axon[2]", icell)
+        sim.neuron.h.execute('create axon[2]', icell)
 
         for index, section in enumerate(icell.axon):
             section.nseg = 1
@@ -228,12 +203,14 @@
         icell.axon[0].connect(icell.soma[0], 1.0, 0.0)
         icell.axon[1].connect(icell.axon[0], 1.0, 0.0)
 
-        logger.debug("Replace axon with AIS")
-
-    default_replace_axon_hoc = """
+        logger.debug('Replace axon with AIS')
+
+    default_replace_axon_hoc = \
+        '''
 proc replace_axon(){ local nSec, D1, D2
   // preserve the number of original axonal sections
   nSec = sec_count(axonal)
+
   // Try to grab info from original axon
   if(nSec == 0) { //No axon section present
     D1 = D2 = 1
@@ -250,11 +227,14 @@
       }
     }
   }
+
   // get rid of the old axon
   forsec axonal{
     delete_section()
   }
+
   create axon[2]
+
   axon[0] {
     L = 30
     diam = D1
@@ -273,4 +253,4 @@
   soma[0] connect axon[0](0), 1
   axon[0] connect axon[1](0), 1
 }
-        """+        '''