"""Parameter classes"""

"""
Copyright (c) 2016, EPFL/Blue Brain Project

 This file is part of BluePyOpt <https://github.com/BlueBrain/BluePyOpt>

 This library is free software; you can redistribute it and/or modify it under
 the terms of the GNU Lesser General Public License version 3.0 as published
 by the Free Software Foundation.

 This library is distributed in the hope that it will be useful, but WITHOUT
 ANY WARRANTY; without even the implied warranty of MERCHANTABILITY or FITNESS
 FOR A PARTICULAR PURPOSE.  See the GNU Lesser General Public License for more
 details.

 You should have received a copy of the GNU Lesser General Public License
 along with this library; if not, write to the Free Software Foundation, Inc.,
 51 Franklin Street, Fifth Floor, Boston, MA 02110-1301 USA.
"""

from abc import abstractmethod

import logging

import bluepyopt
from . import parameterscalers

logger = logging.getLogger(__name__)

# TODO location and stimulus parameters should also be optimisable


<<<<<<< HEAD
class Parameter(object):

    """Base parameter class"""

    def __init__(self, name, value=None, frozen=False, bounds=None):
        """Constructor

        Args:
            name (str): name of the object
            value (float): Value for the parameter, required if Frozen=True
            frozen (bool): Whether the parameter can be varied, or its values
            is permently set
            bounds (indexable): two elements; the lower and upper bounds
                (Optional)
        """

        if frozen and value is None:
            raise Exception('Must provide a value for frozen parameters')

        self.name = name
        self.prefix = None
        self.bounds = bounds
        self._value = value
        self.check_bounds()
        self.frozen = frozen

    @property
    def lower_bound(self):
        """Lower bound"""
        if self.bounds is not None:
            return self.bounds[0]
        else:
            return None

    @property
    def upper_bound(self):
        """Lower bound"""
        if self.bounds is not None:
            return self.bounds[1]
        else:
            return None

    @property
    def value(self):
        """Parameter value"""
        return self._value

    def freeze(self, value):
        """Freeze parameter to certain value"""
        self.value = value
        self.frozen = True

    def unfreeze(self, value=None):
        """Unfreeze parameter, if desired, set it to a certain value"""
        self._value = value
        self.frozen = False

    @value.setter
    def value(self, value):
        """Set parameter value"""
        if self.frozen:
            raise Exception(
                'Parameter: parameter %s is frozen, unable to change value' %
                self.name)
        else:
            self._value = value
            self.check_bounds()

    def check_bounds(self):
        """Check if parameter is within bounds"""
        if self.bounds and self._value is not None:
            if not self.lower_bound <= self._value <= self.upper_bound:
                raise Exception(
                    'Parameter %s has value %s outside of bounds [%s, %s]' %
                    (self.name, self._value, str(self.lower_bound),
                     str(self.upper_bound)))
=======
class NrnParameter(bluepyopt.parameters.Parameter):
>>>>>>> dd39d313

    """Abstract Parameter class for Neuron object parameters"""

    def __init__(
            self,
            name,
            value=None,
            frozen=False,
            bounds=None):
        """Contructor"""

        super(NrnParameter, self).__init__(
            name,
            value=value,
            frozen=frozen,
            bounds=bounds)

    @abstractmethod
    def instantiate(self, sim=None, icell=None):
        """Instantiate the parameter in the simulator"""
        pass

    def destroy(self):
        """Remove parameter from the simulator"""
        pass


class NrnGlobalParameter(NrnParameter):

    """Parameter set in the global namespace of neuron"""

    def __init__(
            self,
            name,
            value=None,
            frozen=False,
            bounds=None,
            param_name=None):
        """Contructor

        Args:
            name (str): name of this object
            value (float): Value for the parameter, required if Frozen=True
            frozen (bool): Whether the parameter can be varied, or its values
            is permently set
            bounds (indexable): two elements;
                the lower and upper bounds (Optional)
            param_name (str): name used within NEURON
        """

        super(NrnGlobalParameter, self).__init__(
            name,
            value=value,
            frozen=frozen,
            bounds=bounds)

        self.param_name = param_name

    def instantiate(self, sim=None, icell=None):
        """Instantiate"""

        setattr(sim.neuron.h, self.param_name, self.value)

        logger.debug('Set %s to %s', self.param_name, str(self.value))

    def __str__(self):
        """String representation"""
        return '%s: %s = %s' % (self.name,
                                self.param_name,
                                self.value if self.frozen else self.bounds)


class NrnSectionParameter(NrnParameter):

    """Parameter of a section"""

    def __init__(
            self,
            name,
            value=None,
            frozen=False,
            bounds=None,
            param_name=None,
            value_scaler=None,
            locations=None):
        """Contructor

        Args:
            name (str): name of the Parameter
            value (float): Value for the parameter, required if Frozen=True
            frozen (bool): Whether the parameter can be varied, or its values
            is permently set
            bounds (indexable): two elements; the lower and upper bounds
                (Optional)
            param_name (str): name used within NEURON
            value_scaler (float): value used to scale the parameter value
            locations (list of ephys.locations.Location): locations on which
                to instantiate the parameter
        """

        super(NrnSectionParameter, self).__init__(
            name,
            value=value,
            frozen=frozen,
            bounds=bounds)

        self.locations = locations
        self.param_name = param_name
        # TODO value_scaler has to be made more general
        self.value_scaler = value_scaler
        # TODO add a default value for a scaler that is picklable
        if self.value_scaler is None:
            self.value_scaler = parameterscalers.NrnSegmentLinearScaler()
        self.value_scale_func = self.value_scaler.scale

    def instantiate(self, sim=None, icell=None):
        """Instantiate"""
        if self.value is None:
            raise Exception(
                'NrnSectionParameter: impossible to instantiate parameter '
                'without value')

        for location in self.locations:
            iseclist = location.instantiate(sim=sim, icell=icell)
            for section in iseclist:
                setattr(section, self.param_name,
                        self.value_scale_func(self.value, section, sim=sim))
            logger.debug(
                'Set %s in %s to %s',
                self.param_name,
                location,
                self.value)

    def __str__(self):
        """String representation"""
        return '%s: %s %s = %s' % (self.name,
                                   [str(location)
                                    for location in self.locations],
                                   self.param_name,
                                   self.value if self.frozen else self.bounds)

# TODO change mech_prefix and mech_param to param_name, and maybe add
# NrnRangeMechParameter


class NrnRangeParameter(NrnParameter):

    """Parameter that has a range over a section"""

    def __init__(
            self,
            name,
            value=None,
            frozen=False,
            bounds=None,
            param_name=None,
            value_scaler=None,
            locations=None):
        """Contructor

        Args:
            name (str): name of the Parameter
            value (float): Value for the parameter, required if Frozen=True
            frozen (bool): Whether the parameter can be varied, or its values
            is permently set
            bounds (indexable): two elements; the lower and upper bounds
                (Optional)
            param_name (str): name used within NEURON
            value_scaler (float): value used to scale the parameter value
            locations (list of ephys.locations.Location): locations on which
                to instantiate the parameter
        """

        super(NrnRangeParameter, self).__init__(
            name,
            value=value,
            frozen=frozen,
            bounds=bounds)

        self.locations = locations
        self.param_name = param_name
        # TODO value_scaler has to be made more general
        self.value_scaler = value_scaler
        if self.value_scaler is None:
            self.value_scaler = parameterscalers.NrnSegmentLinearScaler()
        self.value_scale_func = self.value_scaler.scale

    def instantiate(self, sim=None, icell=None):
        """Instantiate"""
        if self.value is None:
            raise Exception(
                'NrnRangeParameter: impossible to instantiate parameter '
                'without value')

        for location in self.locations:
            for isection in location.instantiate(sim=sim, icell=icell):
                for seg in isection:
                    setattr(seg, '%s' % self.param_name,
                            self.value_scale_func(self.value, seg, sim=sim))
        logger.debug(
            'Set %s in %s to %s with scaler %s', self.param_name,
            [str(location)
             for location in self.locations],
            self.value,
            self.value_scaler)

    def __str__(self):
        """String representation"""
        return '%s: %s %s = %s' % (self.name,
                                   [str(location)
                                    for location in self.locations],
                                   self.param_name,
                                   self.value if self.frozen else self.bounds)<|MERGE_RESOLUTION|>--- conflicted
+++ resolved
@@ -31,86 +31,7 @@
 # TODO location and stimulus parameters should also be optimisable
 
 
-<<<<<<< HEAD
-class Parameter(object):
-
-    """Base parameter class"""
-
-    def __init__(self, name, value=None, frozen=False, bounds=None):
-        """Constructor
-
-        Args:
-            name (str): name of the object
-            value (float): Value for the parameter, required if Frozen=True
-            frozen (bool): Whether the parameter can be varied, or its values
-            is permently set
-            bounds (indexable): two elements; the lower and upper bounds
-                (Optional)
-        """
-
-        if frozen and value is None:
-            raise Exception('Must provide a value for frozen parameters')
-
-        self.name = name
-        self.prefix = None
-        self.bounds = bounds
-        self._value = value
-        self.check_bounds()
-        self.frozen = frozen
-
-    @property
-    def lower_bound(self):
-        """Lower bound"""
-        if self.bounds is not None:
-            return self.bounds[0]
-        else:
-            return None
-
-    @property
-    def upper_bound(self):
-        """Lower bound"""
-        if self.bounds is not None:
-            return self.bounds[1]
-        else:
-            return None
-
-    @property
-    def value(self):
-        """Parameter value"""
-        return self._value
-
-    def freeze(self, value):
-        """Freeze parameter to certain value"""
-        self.value = value
-        self.frozen = True
-
-    def unfreeze(self, value=None):
-        """Unfreeze parameter, if desired, set it to a certain value"""
-        self._value = value
-        self.frozen = False
-
-    @value.setter
-    def value(self, value):
-        """Set parameter value"""
-        if self.frozen:
-            raise Exception(
-                'Parameter: parameter %s is frozen, unable to change value' %
-                self.name)
-        else:
-            self._value = value
-            self.check_bounds()
-
-    def check_bounds(self):
-        """Check if parameter is within bounds"""
-        if self.bounds and self._value is not None:
-            if not self.lower_bound <= self._value <= self.upper_bound:
-                raise Exception(
-                    'Parameter %s has value %s outside of bounds [%s, %s]' %
-                    (self.name, self._value, str(self.lower_bound),
-                     str(self.upper_bound)))
-=======
 class NrnParameter(bluepyopt.parameters.Parameter):
->>>>>>> dd39d313
 
     """Abstract Parameter class for Neuron object parameters"""
 
