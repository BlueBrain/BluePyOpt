--- conflicted
+++ resolved
@@ -1,4 +1,4 @@
-"""
+'''
 Note: this is a bizarre test due to the fact that scoop can't be started from
 within python:
 https://github.com/soravux/scoop/issues/29
@@ -8,7 +8,7 @@
 
 It then captures the output, and looks for the BEST: magic string which
 should match the precomputed output
-"""
+'''
 
 import os
 
@@ -17,10 +17,8 @@
 import bluepyopt as nrp
 import bluepyopt.ephys as nrpel
 
-SIMPLE_SWC = os.path.join(
-    os.path.abspath(os.path.dirname(__file__)),
-    "../../examples/simplecell/simple.swc",
-)
+SIMPLE_SWC = os.path.join(os.path.abspath(os.path.dirname(__file__)),
+                          '../../examples/simplecell/simple.swc')
 
 
 # Disabled this test. Doesn't work on a mac for some reason
@@ -28,127 +26,112 @@
 # TODO Renable once this is fixed
 def disabled_scoop():
     """Simplecell: test scoop"""
-    cmd = ["python", "-m", "scoop", "-n", "2", __file__]
+    cmd = ['python', '-m', 'scoop', '-n', '2', __file__]
     output = subprocess.check_output(cmd)
-    for line in output.split("\n"):
-        if line.startswith("BEST"):
+    for line in output.split('\n'):
+        if line.startswith('BEST'):
             break
-<<<<<<< HEAD
-    nt.eq_(line, "BEST: [0.11268238279399023, 0.038129859413828474]")
-=======
     assert line == 'BEST: [0.11268238279399023, 0.038129859413828474]'
->>>>>>> 831c86f2
 
 
 # The rest defines the optimization we run with scoop
 
 morph = nrpel.morphologies.NrnFileMorphology(SIMPLE_SWC)
-somatic_loc = nrpel.locations.NrnSeclistLocation(
-    "somatic", seclist_name="somatic"
-)
+somatic_loc = nrpel.locations.NrnSeclistLocation('somatic',
+                                                 seclist_name='somatic')
 
-hh_mech = nrpel.mechanisms.NrnMODMechanism(
-    name="hh", suffix="hh", locations=[somatic_loc]
-)
+hh_mech = nrpel.mechanisms.NrnMODMechanism(name='hh',
+                                           suffix='hh',
+                                           locations=[somatic_loc])
 
-cm_param = nrpel.parameters.NrnSectionParameter(
-    name="cm", param_name="cm", value=1.0, locations=[somatic_loc], frozen=True
-)
+cm_param = nrpel.parameters.NrnSectionParameter(name='cm',
+                                                param_name='cm',
+                                                value=1.0,
+                                                locations=[somatic_loc],
+                                                frozen=True)
 
 
-gnabar_param = nrpel.parameters.NrnSectionParameter(
-    name="gnabar_hh",
-    param_name="gnabar_hh",
-    locations=[somatic_loc],
-    bounds=[0.05, 0.125],
-    frozen=False,
-)
+gnabar_param = nrpel.parameters.NrnSectionParameter(name='gnabar_hh',
+                                                    param_name='gnabar_hh',
+                                                    locations=[somatic_loc],
+                                                    bounds=[0.05, 0.125],
+                                                    frozen=False)
 
-gkbar_param = nrpel.parameters.NrnSectionParameter(
-    name="gkbar_hh",
-    param_name="gkbar_hh",
-    bounds=[0.01, 0.075],
-    locations=[somatic_loc],
-    frozen=False,
-)
+gkbar_param = nrpel.parameters.NrnSectionParameter(name='gkbar_hh',
+                                                   param_name='gkbar_hh',
+                                                   bounds=[0.01, 0.075],
+                                                   locations=[somatic_loc],
+                                                   frozen=False)
 
-simple_cell = nrpel.celltemplate.CellTemplate(
-    name="simple_cell",
-    morph=morph,
-    mechs=[hh_mech],
-    params=[cm_param, gnabar_param, gkbar_param],
-)
+simple_cell = nrpel.celltemplate.CellTemplate(name='simple_cell',
+                                              morph=morph,
+                                              mechs=[hh_mech],
+                                              params=[cm_param,
+                                                      gnabar_param,
+                                                      gkbar_param])
 
-soma_loc = nrpel.locations.NrnSeclistCompLocation(
-    name="soma", seclist_name="somatic", sec_index=0, comp_x=0.5
-)
+soma_loc = nrpel.locations.NrnSeclistCompLocation(name='soma',
+                                                  seclist_name='somatic',
+                                                  sec_index=0,
+                                                  comp_x=0.5)
 
 protocols = {}
-for protocol_name, amplitude in [("step1", 0.01), ("step2", 0.05)]:
-    stim = nrpel.stimuli.NrnSquarePulse(
-        step_amplitude=amplitude,
-        step_delay=100,
-        step_duration=50,
-        location=soma_loc,
-        total_duration=200,
-    )
-    rec = nrpel.recordings.CompRecording(
-        name="%s.soma.v" % protocol_name, location=soma_loc, variable="v"
-    )
+for protocol_name, amplitude in [('step1', 0.01), ('step2', 0.05)]:
+    stim = nrpel.stimuli.NrnSquarePulse(step_amplitude=amplitude,
+                                        step_delay=100,
+                                        step_duration=50,
+                                        location=soma_loc,
+                                        total_duration=200)
+    rec = nrpel.recordings.CompRecording(name='%s.soma.v' % protocol_name,
+                                         location=soma_loc,
+                                         variable='v')
     protocol = nrpel.protocols.Protocol(protocol_name, [stim], [rec])
     protocols[protocol.name] = protocol
 
 
-default_params = {"gnabar_hh": 0.1, "gkbar_hh": 0.03}
-responses = simple_cell.run_protocols(protocols, param_values=default_params)
+default_params = {'gnabar_hh': 0.1, 'gkbar_hh': 0.03}
+responses = simple_cell.run_protocols(protocols,
+                                      param_values=default_params)
 
-efel_feature_means = {"step1": {"Spikecount": 1}, "step2": {"Spikecount": 5}}
+efel_feature_means = {'step1': {'Spikecount': 1}, 'step2': {'Spikecount': 5}}
 
 objectives = []
 
 for protocol_name, protocol in protocols.items():
     stim_start = protocol.stimuli[0].step_delay
     stim_end = stim_start + protocol.stimuli[0].step_duration
-<<<<<<< HEAD
-    for efel_feature_name, mean in efel_feature_means[
-        protocol_name
-    ].iteritems():
-        feature_name = "%s.%s" % (protocol_name, efel_feature_name)
-=======
     for efel_feature_name, mean in \
             efel_feature_means[protocol_name].items():
         feature_name = '%s.%s' % (protocol_name, efel_feature_name)
->>>>>>> 831c86f2
         feature = nrpel.efeatures.eFELFeature(
             feature_name,
             efel_feature_name=efel_feature_name,
-            recording_names={"": "%s.soma.v" % protocol_name},
+            recording_names={'': '%s.soma.v' % protocol_name},
             stim_start=stim_start,
             stim_end=stim_end,
             exp_mean=mean,
-            exp_std=0.05 * mean,
-        )
+            exp_std=0.05 * mean)
         objective = objective = nrpel.objectives.SingletonObjective(
-            feature_name, feature
-        )
+            feature_name,
+            feature)
         objectives.append(objective)
 
 
 score_calc = nrpel.scorecalculators.ObjectivesScoreCalculator(objectives)
 cell_evaluator = nrpel.cellevaluator.CellEvaluator(
     cell_template=simple_cell,
-    param_names=["gnabar_hh", "gkbar_hh"],
+    param_names=[
+        'gnabar_hh',
+        'gkbar_hh'],
     fitness_protocols=protocols,
-    fitness_calculator=score_calc,
-)
+    fitness_calculator=score_calc)
 
 optimisation = nrp.Optimisation(
     evaluator=cell_evaluator,
     eval_function=cell_evaluator.evaluate_with_lists,
     offspring_size=10,
-    use_scoop=True,
-)
+    use_scoop=True)
 
-if __name__ == "__main__":
+if __name__ == '__main__':
     final_pop, hall_of_fame, logs, hist = optimisation.run(max_ngen=2)
-    print("BEST:", hall_of_fame[0])+    print('BEST:', hall_of_fame[0])