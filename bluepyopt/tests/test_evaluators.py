"""bluepyopt.evaluators tests"""

"""
Copyright (c) 2016-2020, EPFL/Blue Brain Project

 This file is part of BluePyOpt <https://github.com/BlueBrain/BluePyOpt>

 This library is free software; you can redistribute it and/or modify it under
 the terms of the GNU Lesser General Public License version 3.0 as published
 by the Free Software Foundation.

 This library is distributed in the hope that it will be useful, but WITHOUT
 ANY WARRANTY; without even the implied warranty of MERCHANTABILITY or FITNESS
 FOR A PARTICULAR PURPOSE.  See the GNU Lesser General Public License for more
 details.

 You should have received a copy of the GNU Lesser General Public License
 along with this library; if not, write to the Free Software Foundation, Inc.,
 51 Franklin Street, Fifth Floor, Boston, MA 02110-1301 USA.
"""

# pylint:disable=W0612


import pytest
import numpy
import bluepyopt


<<<<<<< HEAD
@attr("unit")
=======
@pytest.mark.unit
>>>>>>> 831c86f2
def test_evaluator_init():
    """bluepyopt.evaluators: test Evaluator init"""

    evaluator = bluepyopt.evaluators.Evaluator()
    assert isinstance(evaluator, bluepyopt.evaluators.Evaluator)<|MERGE_RESOLUTION|>--- conflicted
+++ resolved
@@ -27,11 +27,7 @@
 import bluepyopt
 
 
-<<<<<<< HEAD
-@attr("unit")
-=======
 @pytest.mark.unit
->>>>>>> 831c86f2
 def test_evaluator_init():
     """bluepyopt.evaluators: test Evaluator init"""
 
