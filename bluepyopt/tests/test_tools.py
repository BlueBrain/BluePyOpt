--- conflicted
+++ resolved
@@ -3,22 +3,14 @@
 import pytest
 
 
-<<<<<<< HEAD
-@attr("unit")
-=======
 @pytest.mark.unit
->>>>>>> 831c86f2
 def test_load():
     """bluepyopt.tools: test import"""
 
     import bluepyopt.tools  # NOQA
 
 
-<<<<<<< HEAD
-@attr("unit")
-=======
 @pytest.mark.unit
->>>>>>> 831c86f2
 def test_uint32_seed():
     """bluepyopt.tools: test uint32_seed"""
 
@@ -27,18 +19,14 @@
     assert bpoptools.uint32_seed("test") == 640136438
 
     import random
-
     random.seed(1)
 
     hashes = []
     strings = []
     for _ in range(1000):
-        string = "".join(
-            (
-                chr(random.randint(0, 127))
-                for x in range(random.randint(10, 255))
-            )
-        )
+        string = ''.join(
+            (chr(random.randint(0, 127)) for x in
+             range(random.randint(10, 255))))
         strings.append(string)
         hashes.append(bpoptools.uint32_seed(string))
 
@@ -46,6 +34,5 @@
     assert len(hashes) == len(set(hashes))
 
     import numpy
-
     for hash_value in hashes:
         assert hash_value == numpy.uint32(hash_value)