"""bluepyopt.ephys.simulators tests"""

"""
Copyright (c) 2016-2020, EPFL/Blue Brain Project

 This file is part of BluePyOpt <https://github.com/BlueBrain/BluePyOpt>

 This library is free software; you can redistribute it and/or modify it under
 the terms of the GNU Lesser General Public License version 3.0 as published
 by the Free Software Foundation.

 This library is distributed in the hope that it will be useful, but WITHOUT
 ANY WARRANTY; without even the implied warranty of MERCHANTABILITY or FITNESS
 FOR A PARTICULAR PURPOSE.  See the GNU Lesser General Public License for more
 details.

 You should have received a copy of the GNU Lesser General Public License
 along with this library; if not, write to the Free Software Foundation, Inc.,
 51 Franklin Street, Fifth Floor, Boston, MA 02110-1301 USA.
"""

# pylint:disable=W0612

import types

import pytest
import numpy

import mock
import numpy

import bluepyopt.ephys as ephys
import bluepyopt.ephys.examples as examples


<<<<<<< HEAD
@attr("unit")
=======
@pytest.mark.unit
>>>>>>> 831c86f2
def test_nrnsimulator_init():
    """ephys.simulators: test if NrnSimulator constructor works"""

    neuron_sim = ephys.simulators.NrnSimulator()
    assert isinstance(neuron_sim, ephys.simulators.NrnSimulator)


<<<<<<< HEAD
@attr("unit")
=======
@pytest.mark.unit
>>>>>>> 831c86f2
def test_nrnsimulator_init_windows():
    """ephys.simulators: test if NrnSimulator constructor works on Windows"""

    with mock.patch("platform.system", mock.MagicMock(return_value="Windows")):
        neuron_sim = ephys.simulators.NrnSimulator()
        assert isinstance(neuron_sim, ephys.simulators.NrnSimulator)
        assert not neuron_sim.disable_banner
        assert not neuron_sim.banner_disabled

        neuron_sim.neuron.h.celsius = 34

        assert not neuron_sim.disable_banner
        assert not neuron_sim.banner_disabled


<<<<<<< HEAD
@attr("unit")
=======
@pytest.mark.unit
>>>>>>> 831c86f2
def test_nrnsimulator_cvode_minstep():
    """ephys.simulators: test if NrnSimulator constructor works"""

    # Check with minstep specified
    neuron_sim = ephys.simulators.NrnSimulator()
    assert neuron_sim.cvode.minstep() == 0.0
    assert neuron_sim.cvode_minstep == 0.0

    # Check default minstep before and after run
    neuron_sim = ephys.simulators.NrnSimulator(cvode_minstep=0.01)
    assert neuron_sim.cvode.minstep() == 0.
    neuron_sim.run(tstop=10)
    assert neuron_sim.cvode.minstep() == 0.

    # Check with that minstep is set back to the original value after run
    neuron_sim = ephys.simulators.NrnSimulator(cvode_minstep=0.0)
    neuron_sim.cvode_minstep = 0.05
    assert neuron_sim.cvode.minstep() == 0.05
    neuron_sim.run(tstop=10)
<<<<<<< HEAD
    nt.assert_equal(neuron_sim.cvode.minstep(), 0.02)


@attr("unit")
=======
    assert neuron_sim.cvode.minstep() == 0.05

    # Check that the minstep is effective
    cvode_minstep = 0.012
    params = {'gnabar_hh': 0.10299326453483033,
              'gkbar_hh': 0.027124836082684685}
    simplecell = examples.simplecell.SimpleCell()
    evaluator = simplecell.cell_evaluator
    evaluator.cell_model.unfreeze(params.keys())
    evaluator.sim = ephys.simulators.NrnSimulator(cvode_minstep=cvode_minstep)
    responses = evaluator.run_protocols(
        protocols=evaluator.fitness_protocols.values(),
        param_values=params)
    ton = list(evaluator.fitness_protocols.values())[0].stimuli[0].step_delay
    toff = ton + list(evaluator.fitness_protocols.values())[0].stimuli[
        0].step_duration
    t_series = numpy.array(responses['Step1.soma.v']['time'])
    t_series = t_series[((ton + 1.) < t_series) & (t_series < (toff - 1.))]
    min_dt = numpy.min(numpy.ediff1d(t_series))
    assert (min_dt >= cvode_minstep) == 1
    evaluator.cell_model.freeze(params)


@pytest.mark.unit
>>>>>>> 831c86f2
def test_neuron_import():
    """ephys.simulators: test if bluepyopt.neuron import was successful"""
    from bluepyopt import ephys  # NOQA

    neuron_sim = ephys.simulators.NrnSimulator()
    assert isinstance(neuron_sim.neuron, types.ModuleType)


<<<<<<< HEAD
@attr("unit")
=======
@pytest.mark.unit
>>>>>>> 831c86f2
def test_nrnsim_run_dt_exception():
    """ephys.simulators: test if run return exception when dt was changed"""

    from bluepyopt import ephys  # NOQA

    neuron_sim = ephys.simulators.NrnSimulator()
    neuron_sim.neuron.h.dt = 1.0
    pytest.raises(Exception, neuron_sim.run, 10, cvode_active=False)


<<<<<<< HEAD
@attr("unit")
=======
@pytest.mark.unit
>>>>>>> 831c86f2
def test_nrnsim_run_cvodeactive_dt_exception():
    """ephys.simulators: test if run return exception cvode and dt both used"""

    from bluepyopt import ephys  # NOQA

    neuron_sim = ephys.simulators.NrnSimulator()
    neuron_sim.neuron.h.dt = 1.0
    pytest.raises(ValueError, neuron_sim.run, 10, dt=0.1, cvode_active=True)


<<<<<<< HEAD
@attr("unit")
@mock.patch("glob.glob")
=======
@pytest.mark.unit
@mock.patch('glob.glob')
>>>>>>> 831c86f2
def test_disable_banner_exception(mock_glob):
    """ephys.simulators: test if disable_banner raises exception"""
    mock_glob.return_value = []

    import warnings

    with warnings.catch_warnings(record=True) as warnings_record:
        ephys.simulators.NrnSimulator._nrn_disable_banner()
        assert len(warnings_record) == 1<|MERGE_RESOLUTION|>--- conflicted
+++ resolved
@@ -33,11 +33,7 @@
 import bluepyopt.ephys.examples as examples
 
 
-<<<<<<< HEAD
-@attr("unit")
-=======
 @pytest.mark.unit
->>>>>>> 831c86f2
 def test_nrnsimulator_init():
     """ephys.simulators: test if NrnSimulator constructor works"""
 
@@ -45,15 +41,11 @@
     assert isinstance(neuron_sim, ephys.simulators.NrnSimulator)
 
 
-<<<<<<< HEAD
-@attr("unit")
-=======
 @pytest.mark.unit
->>>>>>> 831c86f2
 def test_nrnsimulator_init_windows():
     """ephys.simulators: test if NrnSimulator constructor works on Windows"""
 
-    with mock.patch("platform.system", mock.MagicMock(return_value="Windows")):
+    with mock.patch('platform.system', mock.MagicMock(return_value="Windows")):
         neuron_sim = ephys.simulators.NrnSimulator()
         assert isinstance(neuron_sim, ephys.simulators.NrnSimulator)
         assert not neuron_sim.disable_banner
@@ -65,11 +57,7 @@
         assert not neuron_sim.banner_disabled
 
 
-<<<<<<< HEAD
-@attr("unit")
-=======
 @pytest.mark.unit
->>>>>>> 831c86f2
 def test_nrnsimulator_cvode_minstep():
     """ephys.simulators: test if NrnSimulator constructor works"""
 
@@ -89,12 +77,6 @@
     neuron_sim.cvode_minstep = 0.05
     assert neuron_sim.cvode.minstep() == 0.05
     neuron_sim.run(tstop=10)
-<<<<<<< HEAD
-    nt.assert_equal(neuron_sim.cvode.minstep(), 0.02)
-
-
-@attr("unit")
-=======
     assert neuron_sim.cvode.minstep() == 0.05
 
     # Check that the minstep is effective
@@ -119,58 +101,40 @@
 
 
 @pytest.mark.unit
->>>>>>> 831c86f2
 def test_neuron_import():
     """ephys.simulators: test if bluepyopt.neuron import was successful"""
     from bluepyopt import ephys  # NOQA
-
     neuron_sim = ephys.simulators.NrnSimulator()
     assert isinstance(neuron_sim.neuron, types.ModuleType)
 
 
-<<<<<<< HEAD
-@attr("unit")
-=======
 @pytest.mark.unit
->>>>>>> 831c86f2
 def test_nrnsim_run_dt_exception():
     """ephys.simulators: test if run return exception when dt was changed"""
 
     from bluepyopt import ephys  # NOQA
-
     neuron_sim = ephys.simulators.NrnSimulator()
     neuron_sim.neuron.h.dt = 1.0
     pytest.raises(Exception, neuron_sim.run, 10, cvode_active=False)
 
 
-<<<<<<< HEAD
-@attr("unit")
-=======
 @pytest.mark.unit
->>>>>>> 831c86f2
 def test_nrnsim_run_cvodeactive_dt_exception():
     """ephys.simulators: test if run return exception cvode and dt both used"""
 
     from bluepyopt import ephys  # NOQA
-
     neuron_sim = ephys.simulators.NrnSimulator()
     neuron_sim.neuron.h.dt = 1.0
     pytest.raises(ValueError, neuron_sim.run, 10, dt=0.1, cvode_active=True)
 
 
-<<<<<<< HEAD
-@attr("unit")
-@mock.patch("glob.glob")
-=======
 @pytest.mark.unit
 @mock.patch('glob.glob')
->>>>>>> 831c86f2
 def test_disable_banner_exception(mock_glob):
     """ephys.simulators: test if disable_banner raises exception"""
     mock_glob.return_value = []
 
     import warnings
-
     with warnings.catch_warnings(record=True) as warnings_record:
         ephys.simulators.NrnSimulator._nrn_disable_banner()
         assert len(warnings_record) == 1