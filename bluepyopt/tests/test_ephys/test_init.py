--- conflicted
+++ resolved
@@ -25,30 +25,17 @@
 import pytest
 import numpy
 
-<<<<<<< HEAD
-@attr("unit")
-=======
 
 @pytest.mark.unit
->>>>>>> 831c86f2
 def test_import():
     """ephys: test importing bluepyopt.ephys"""
     import bluepyopt.ephys  # NOQA
 
 
-<<<<<<< HEAD
-@attr("unit")
-=======
 @pytest.mark.unit
->>>>>>> 831c86f2
 def test_ephys_base():
     """ephys: test ephys base class"""
     import bluepyopt.ephys as ephys
+    base = ephys.base.BaseEPhys(name='test', comment='comm')
 
-<<<<<<< HEAD
-    base = ephys.base.BaseEPhys(name="test", comment="comm")
-
-    nt.assert_equal(str(base), "BaseEPhys: test (comm)")
-=======
-    assert str(base) == 'BaseEPhys: test (comm)'
->>>>>>> 831c86f2
+    assert str(base) == 'BaseEPhys: test (comm)'