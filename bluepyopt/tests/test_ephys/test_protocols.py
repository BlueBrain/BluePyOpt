--- conflicted
+++ resolved
@@ -28,11 +28,7 @@
 from .testmodels import dummycells
 
 
-<<<<<<< HEAD
-@attr("unit")
-=======
-@pytest.mark.unit
->>>>>>> 831c86f2
+@pytest.mark.unit
 def test_distloc_exception():
     """ephys.protocols: test if protocol raise dist loc exception"""
 
@@ -40,66 +36,71 @@
     dummy_cell = dummycells.DummyCellModel1()
     # icell = dummy_cell.instantiate(sim=nrn_sim)
     soma_loc = ephys.locations.NrnSeclistCompLocation(
-        name="soma_loc", seclist_name="somatic", sec_index=0, comp_x=0.5
-    )
+        name='soma_loc',
+        seclist_name='somatic',
+        sec_index=0,
+        comp_x=.5)
     dend_loc = ephys.locations.NrnSomaDistanceCompLocation(
-        name="dend_loc", soma_distance=800, seclist_name="apical"
-    )
-
-    rec_soma = ephys.recordings.CompRecording(
-        name="soma.v", location=soma_loc, variable="v"
-    )
+        name='dend_loc',
+        soma_distance=800,
+        seclist_name='apical')
+
+    rec_soma = ephys.recordings.CompRecording(
+        name='soma.v',
+        location=soma_loc,
+        variable='v')
     rec_dend = ephys.recordings.CompRecording(
-        name="dend.v", location=dend_loc, variable="v"
-    )
-
-    stim = ephys.stimuli.NrnSquarePulse(
-        step_amplitude=0.0,
-        step_delay=0.0,
-        step_duration=50,
-        total_duration=50,
-        location=soma_loc,
-    )
+        name='dend.v',
+        location=dend_loc,
+        variable='v')
+
+    stim = ephys.stimuli.NrnSquarePulse(
+        step_amplitude=0.0,
+        step_delay=0.0,
+        step_duration=50,
+        total_duration=50,
+        location=soma_loc)
 
     protocol = ephys.protocols.SweepProtocol(
-        name="prot", stimuli=[stim], recordings=[rec_soma, rec_dend]
-    )
+        name='prot',
+        stimuli=[stim],
+        recordings=[
+            rec_soma,
+            rec_dend])
 
     responses = protocol.run(
-        cell_model=dummy_cell, param_values={}, sim=nrn_sim
-    )
-
-<<<<<<< HEAD
-    nt.assert_not_equal(responses["soma.v"], None)
-    nt.assert_equal(responses["dend.v"], None)
-=======
+        cell_model=dummy_cell,
+        param_values={},
+        sim=nrn_sim)
+
     assert responses['soma.v'] is not None
     assert responses['dend.v'] is None
->>>>>>> 831c86f2
 
     protocol.destroy(sim=nrn_sim)
     dummy_cell.destroy(sim=nrn_sim)
 
 
 def run_RuntimeError(
-    self, tstop=None, dt=None, cvode_active=None, random123_globalindex=None
-):
+        self,
+        tstop=None,
+        dt=None,
+        cvode_active=None,
+        random123_globalindex=None):
     """Mock version of run that throws runtimeerror"""
     raise RuntimeError()
 
 
 def run_NrnSimulatorException(
-    self, tstop=None, dt=None, cvode_active=None, random123_globalindex=None
-):
+        self,
+        tstop=None,
+        dt=None,
+        cvode_active=None,
+        random123_globalindex=None):
     """Mock version of run that throws runtimeerror"""
-    raise ephys.simulators.NrnSimulatorException("mock", None)
-
-
-<<<<<<< HEAD
-@attr("unit")
-=======
-@pytest.mark.unit
->>>>>>> 831c86f2
+    raise ephys.simulators.NrnSimulatorException('mock', None)
+
+
+@pytest.mark.unit
 def test_sweepprotocol_init():
     """ephys.protocols: Test SweepProtocol init"""
 
@@ -107,49 +108,40 @@
     dummy_cell = dummycells.DummyCellModel1()
     # icell = dummy_cell.instantiate(sim=nrn_sim)
     soma_loc = ephys.locations.NrnSeclistCompLocation(
-        name="soma_loc", seclist_name="somatic", sec_index=0, comp_x=0.5
-    )
-
-    rec_soma = ephys.recordings.CompRecording(
-        name="soma.v", location=soma_loc, variable="v"
-    )
-
-    stim = ephys.stimuli.NrnSquarePulse(
-        step_amplitude=0.0,
-        step_delay=0.0,
-        step_duration=50,
-        total_duration=50,
-        location=soma_loc,
-    )
+        name='soma_loc',
+        seclist_name='somatic',
+        sec_index=0,
+        comp_x=.5)
+
+    rec_soma = ephys.recordings.CompRecording(
+        name='soma.v',
+        location=soma_loc,
+        variable='v')
+
+    stim = ephys.stimuli.NrnSquarePulse(
+        step_amplitude=0.0,
+        step_delay=0.0,
+        step_duration=50,
+        total_duration=50,
+        location=soma_loc)
 
     protocol = ephys.protocols.SweepProtocol(
-        name="prot", stimuli=[stim], recordings=[rec_soma]
-    )
-
-<<<<<<< HEAD
-    nt.assert_true(isinstance(protocol, ephys.protocols.SweepProtocol))
-    nt.assert_equal(protocol.total_duration, 50)
-    nt.assert_equal(protocol.subprotocols(), {"prot": protocol})
-
-    nt.assert_true("somatic[0](0.5)" in str(protocol))
-=======
+        name='prot',
+        stimuli=[stim],
+        recordings=[rec_soma])
+
     assert isinstance(protocol, ephys.protocols.SweepProtocol)
     assert protocol.total_duration == 50
     assert (
         protocol.subprotocols() == {'prot': protocol})
 
     assert 'somatic[0](0.5)' in str(protocol)
->>>>>>> 831c86f2
 
     protocol.destroy(sim=nrn_sim)
     dummy_cell.destroy(sim=nrn_sim)
 
 
-<<<<<<< HEAD
-@attr("unit")
-=======
-@pytest.mark.unit
->>>>>>> 831c86f2
+@pytest.mark.unit
 def test_sequenceprotocol_init():
     """ephys.protocols: Test SequenceProtocol init"""
 
@@ -157,51 +149,42 @@
     dummy_cell = dummycells.DummyCellModel1()
     # icell = dummy_cell.instantiate(sim=nrn_sim)
     soma_loc = ephys.locations.NrnSeclistCompLocation(
-        name="soma_loc", seclist_name="somatic", sec_index=0, comp_x=0.5
-    )
-
-    rec_soma = ephys.recordings.CompRecording(
-        name="soma.v", location=soma_loc, variable="v"
-    )
-
-    stim = ephys.stimuli.NrnSquarePulse(
-        step_amplitude=0.0,
-        step_delay=0.0,
-        step_duration=50,
-        total_duration=50,
-        location=soma_loc,
-    )
+        name='soma_loc',
+        seclist_name='somatic',
+        sec_index=0,
+        comp_x=.5)
+
+    rec_soma = ephys.recordings.CompRecording(
+        name='soma.v',
+        location=soma_loc,
+        variable='v')
+
+    stim = ephys.stimuli.NrnSquarePulse(
+        step_amplitude=0.0,
+        step_delay=0.0,
+        step_duration=50,
+        total_duration=50,
+        location=soma_loc)
 
     sweep_protocol = ephys.protocols.SweepProtocol(
-        name="sweep_prot", stimuli=[stim], recordings=[rec_soma]
-    )
+        name='sweep_prot',
+        stimuli=[stim],
+        recordings=[rec_soma])
 
     seq_protocol = ephys.protocols.SequenceProtocol(
-        name="seq_prot", protocols=[sweep_protocol]
-    )
-
-<<<<<<< HEAD
-    nt.assert_true(isinstance(seq_protocol, ephys.protocols.SequenceProtocol))
-    nt.assert_equal(
-        seq_protocol.subprotocols(),
-        {"seq_prot": seq_protocol, "sweep_prot": sweep_protocol},
-    )
-=======
+        name='seq_prot',
+        protocols=[sweep_protocol])
+
     assert isinstance(seq_protocol, ephys.protocols.SequenceProtocol)
     assert (
         seq_protocol.subprotocols() == {
             'seq_prot': seq_protocol, 'sweep_prot': sweep_protocol})
->>>>>>> 831c86f2
 
     sweep_protocol.destroy(sim=nrn_sim)
     dummy_cell.destroy(sim=nrn_sim)
 
 
-<<<<<<< HEAD
-@attr("unit")
-=======
-@pytest.mark.unit
->>>>>>> 831c86f2
+@pytest.mark.unit
 def test_sequenceprotocol_run():
     """ephys.protocols: Test SequenceProtocol run"""
 
@@ -209,32 +192,36 @@
     dummy_cell = dummycells.DummyCellModel1()
     # icell = dummy_cell.instantiate(sim=nrn_sim)
     soma_loc = ephys.locations.NrnSeclistCompLocation(
-        name="soma_loc", seclist_name="somatic", sec_index=0, comp_x=0.5
-    )
-
-    rec_soma = ephys.recordings.CompRecording(
-        name="soma.v", location=soma_loc, variable="v"
-    )
-
-    stim = ephys.stimuli.NrnSquarePulse(
-        step_amplitude=0.0,
-        step_delay=0.0,
-        step_duration=50,
-        total_duration=50,
-        location=soma_loc,
-    )
+        name='soma_loc',
+        seclist_name='somatic',
+        sec_index=0,
+        comp_x=.5)
+
+    rec_soma = ephys.recordings.CompRecording(
+        name='soma.v',
+        location=soma_loc,
+        variable='v')
+
+    stim = ephys.stimuli.NrnSquarePulse(
+        step_amplitude=0.0,
+        step_delay=0.0,
+        step_duration=50,
+        total_duration=50,
+        location=soma_loc)
 
     sweep_protocol = ephys.protocols.SweepProtocol(
-        name="sweep_prot", stimuli=[stim], recordings=[rec_soma]
-    )
+        name='sweep_prot',
+        stimuli=[stim],
+        recordings=[rec_soma])
 
     seq_protocol = ephys.protocols.SequenceProtocol(
-        name="seq_prot", protocols=[sweep_protocol]
-    )
+        name='seq_prot',
+        protocols=[sweep_protocol])
 
     responses = seq_protocol.run(
-        cell_model=dummy_cell, param_values={}, sim=nrn_sim
-    )
+        cell_model=dummy_cell,
+        param_values={},
+        sim=nrn_sim)
 
     assert responses is not None
 
@@ -242,11 +229,7 @@
     dummy_cell.destroy(sim=nrn_sim)
 
 
-<<<<<<< HEAD
-@attr("unit")
-=======
-@pytest.mark.unit
->>>>>>> 831c86f2
+@pytest.mark.unit
 def test_sequenceprotocol_overwrite():
     """ephys.protocols: Test SequenceProtocol overwriting keys"""
 
@@ -254,100 +237,83 @@
     dummy_cell = dummycells.DummyCellModel1()
 
     sweep_protocols = []
-    for x in [0.2, 0.5]:
+    for x in [.2, .5]:
         soma_loc = ephys.locations.NrnSeclistCompLocation(
-            name="soma_loc", seclist_name="somatic", sec_index=0, comp_x=x
-        )
+            name='soma_loc',
+            seclist_name='somatic',
+            sec_index=0,
+            comp_x=x)
 
         rec_soma = ephys.recordings.CompRecording(
-            name="soma.v", location=soma_loc, variable="v"
-        )
+            name='soma.v',
+            location=soma_loc,
+            variable='v')
 
         stim = ephys.stimuli.NrnSquarePulse(
             step_amplitude=0.0,
             step_delay=0.0,
             step_duration=50,
             total_duration=50,
-            location=soma_loc,
-        )
-
-        sweep_protocols.append(
-            ephys.protocols.SweepProtocol(
-                name="sweep_prot", stimuli=[stim], recordings=[rec_soma]
-            )
-        )
+            location=soma_loc)
+
+        sweep_protocols.append(ephys.protocols.SweepProtocol(
+            name='sweep_prot',
+            stimuli=[stim],
+            recordings=[rec_soma]))
 
     seq_protocol = ephys.protocols.SequenceProtocol(
-        name="seq_prot", protocols=sweep_protocols
-    )
-
-<<<<<<< HEAD
-    nt.assert_raises(
-        Exception,
-        seq_protocol.run,
-        cell_model=dummy_cell,
-        param_values={},
-        sim=nrn_sim,
-    )
-=======
+        name='seq_prot',
+        protocols=sweep_protocols)
+
     pytest.raises(Exception, seq_protocol.run,
                   cell_model=dummy_cell,
                   param_values={},
                   sim=nrn_sim)
->>>>>>> 831c86f2
 
     for sweep_protocol in sweep_protocols:
         sweep_protocol.destroy(sim=nrn_sim)
     dummy_cell.destroy(sim=nrn_sim)
 
 
-<<<<<<< HEAD
-@attr("unit")
-=======
-@pytest.mark.unit
->>>>>>> 831c86f2
+@pytest.mark.unit
 def test_stepprotocol_init():
     """ephys.protocols: Test StepProtocol init"""
 
     soma_loc = ephys.locations.NrnSeclistCompLocation(
-        name="soma_loc", seclist_name="somatic", sec_index=0, comp_x=0.5
-    )
-
-    rec_soma = ephys.recordings.CompRecording(
-        name="soma.v", location=soma_loc, variable="v"
-    )
+        name='soma_loc',
+        seclist_name='somatic',
+        sec_index=0,
+        comp_x=.5)
+
+    rec_soma = ephys.recordings.CompRecording(
+        name='soma.v',
+        location=soma_loc,
+        variable='v')
 
     stim = ephys.stimuli.NrnSquarePulse(
         step_amplitude=0.0,
         step_delay=5.0,
         step_duration=50,
         total_duration=50,
-        location=soma_loc,
-    )
+        location=soma_loc)
     hold_stim = ephys.stimuli.NrnSquarePulse(
         step_amplitude=0.0,
         step_delay=0.0,
         step_duration=50,
         total_duration=50,
-        location=soma_loc,
-    )
+        location=soma_loc)
 
     step_protocol = ephys.protocols.StepProtocol(
-        name="step_prot",
+        name='step_prot',
         step_stimulus=stim,
         holding_stimulus=hold_stim,
-        recordings=[rec_soma],
-    )
+        recordings=[rec_soma])
 
     assert step_protocol.step_delay == 5.0
     assert step_protocol.step_duration == 50
 
 
-<<<<<<< HEAD
-@attr("unit")
-=======
-@pytest.mark.unit
->>>>>>> 831c86f2
+@pytest.mark.unit
 def test_sweepprotocol_run_unisolated():
     """ephys.protocols: Test SweepProtocol unisolated run"""
 
@@ -355,102 +321,98 @@
     dummy_cell = dummycells.DummyCellModel1()
     # icell = dummy_cell.instantiate(sim=nrn_sim)
     soma_loc = ephys.locations.NrnSeclistCompLocation(
-        name="soma_loc", seclist_name="somatic", sec_index=0, comp_x=0.5
-    )
+        name='soma_loc',
+        seclist_name='somatic',
+        sec_index=0,
+        comp_x=.5)
     unknown_loc = ephys.locations.NrnSomaDistanceCompLocation(
-        name="unknown_loc", seclist_name="somatic", soma_distance=100
-    )
-
-    rec_soma = ephys.recordings.CompRecording(
-        name="soma.v", location=soma_loc, variable="v"
-    )
+        name='unknown_loc',
+        seclist_name='somatic',
+        soma_distance=100)
+
+    rec_soma = ephys.recordings.CompRecording(
+        name='soma.v',
+        location=soma_loc,
+        variable='v')
     rec_unknown = ephys.recordings.CompRecording(
-        name="unknown.v", location=unknown_loc, variable="v"
-    )
-
-    stim = ephys.stimuli.NrnSquarePulse(
-        step_amplitude=0.0,
-        step_delay=0.0,
-        step_duration=50,
-        total_duration=50,
-        location=soma_loc,
-    )
+        name='unknown.v',
+        location=unknown_loc,
+        variable='v')
+
+    stim = ephys.stimuli.NrnSquarePulse(
+        step_amplitude=0.0,
+        step_delay=0.0,
+        step_duration=50,
+        total_duration=50,
+        location=soma_loc)
 
     protocol = ephys.protocols.SweepProtocol(
-        name="prot", stimuli=[stim], recordings=[rec_soma, rec_unknown]
-    )
+        name='prot',
+        stimuli=[stim],
+        recordings=[rec_soma, rec_unknown])
 
     responses = protocol.run(
-        cell_model=dummy_cell, param_values={}, sim=nrn_sim, isolate=False
-    )
-
-<<<<<<< HEAD
-    nt.assert_true("soma.v" in responses)
-    nt.assert_true("unknown.v" in responses)
-    nt.assert_equal(responses["unknown.v"], None)
-=======
+        cell_model=dummy_cell,
+        param_values={},
+        sim=nrn_sim,
+        isolate=False)
+
     assert 'soma.v' in responses
     assert 'unknown.v' in responses
     assert responses['unknown.v'] is None
->>>>>>> 831c86f2
 
     protocol.destroy(sim=nrn_sim)
     dummy_cell.destroy(sim=nrn_sim)
 
 
-<<<<<<< HEAD
-@attr("unit")
-=======
-@pytest.mark.unit
->>>>>>> 831c86f2
+@pytest.mark.unit
 def test_nrnsimulator_exception():
     """ephys.protocols: test if protocol raise nrn sim exception"""
 
     nrn_sim = ephys.simulators.NrnSimulator()
     dummy_cell = dummycells.DummyCellModel1()
     soma_loc = ephys.locations.NrnSeclistCompLocation(
-        name="soma_loc", seclist_name="somatic", sec_index=0, comp_x=0.5
-    )
-
-    rec_soma = ephys.recordings.CompRecording(
-        name="soma.v", location=soma_loc, variable="v"
-    )
-
-    stim = ephys.stimuli.NrnSquarePulse(
-        step_amplitude=0.0,
-        step_delay=0.0,
-        step_duration=50,
-        total_duration=50,
-        location=soma_loc,
-    )
+        name='soma_loc',
+        seclist_name='somatic',
+        sec_index=0,
+        comp_x=.5)
+
+    rec_soma = ephys.recordings.CompRecording(
+        name='soma.v',
+        location=soma_loc,
+        variable='v')
+
+    stim = ephys.stimuli.NrnSquarePulse(
+        step_amplitude=0.0,
+        step_delay=0.0,
+        step_duration=50,
+        total_duration=50,
+        location=soma_loc)
 
     protocol = ephys.protocols.SweepProtocol(
-        name="prot", stimuli=[stim], recordings=[rec_soma]
-    )
+        name='prot',
+        stimuli=[stim],
+        recordings=[rec_soma])
 
     nrn_sim.run = run_RuntimeError
 
     responses = protocol.run(
-        cell_model=dummy_cell, param_values={}, sim=nrn_sim, isolate=False
-    )
-
-<<<<<<< HEAD
-    nt.assert_equal(responses["soma.v"], None)
-=======
+        cell_model=dummy_cell,
+        param_values={},
+        sim=nrn_sim,
+        isolate=False)
+
     assert responses['soma.v'] is None
->>>>>>> 831c86f2
 
     nrn_sim.run = run_NrnSimulatorException
 
     responses = protocol.run(
-        cell_model=dummy_cell, param_values={}, sim=nrn_sim, isolate=False
-    )
-
-<<<<<<< HEAD
-    nt.assert_equal(responses["soma.v"], None)
-=======
+        cell_model=dummy_cell,
+        param_values={},
+        sim=nrn_sim,
+        isolate=False)
+
     assert responses['soma.v'] is None
->>>>>>> 831c86f2
 
     protocol.destroy(sim=nrn_sim)
     dummy_cell.destroy(sim=nrn_sim)