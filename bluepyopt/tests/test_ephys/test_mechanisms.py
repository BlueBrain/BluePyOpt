--- conflicted
+++ resolved
@@ -20,11 +20,7 @@
 sim = simplecell.nrn_sim
 
 
-<<<<<<< HEAD
-@attr("unit")
-=======
-@pytest.mark.unit
->>>>>>> 831c86f2
+@pytest.mark.unit
 def test_mechanism_serialize():
     """ephys.mechanisms: Testing serialize"""
     mech = utils.make_mech()
@@ -34,17 +30,14 @@
     assert isinstance(deserialized, ephys.mechanisms.NrnMODMechanism)
 
 
-<<<<<<< HEAD
-@attr("unit")
-=======
-@pytest.mark.unit
->>>>>>> 831c86f2
+@pytest.mark.unit
 def test_nrnmod_instantiate():
     """ephys.mechanisms: Testing insert mechanism"""
 
     test_mech = ephys.mechanisms.NrnMODMechanism(
-        "test.pas", suffix="pas", locations=[simplecell.somatic_loc]
-    )
+        'test.pas',
+        suffix='pas',
+        locations=[simplecell.somatic_loc])
 
     assert str(test_mech) == "test.pas: pas at ['somatic']"
 
@@ -55,56 +48,34 @@
 
     simple_cell.destroy(sim=sim)
 
-<<<<<<< HEAD
-    nt.assert_raises(
-        TypeError,
-        ephys.mechanisms.NrnMODMechanism,
-        "test.pas",
-        suffix="pas",
-        prefix="pas",
-        locations=[simplecell.somatic_loc],
-    )
-=======
     pytest.raises(TypeError, ephys.mechanisms.NrnMODMechanism,
                   'test.pas',
                   suffix='pas',
                   prefix='pas',
                   locations=[simplecell.somatic_loc])
->>>>>>> 831c86f2
-
-    test_mech = ephys.mechanisms.NrnMODMechanism(
-        "test.pas", prefix="pas", locations=[simplecell.somatic_loc]
-    )
-
-<<<<<<< HEAD
-    nt.assert_equal(test_mech.suffix, "pas")
-
-    test_mech.prefix = "pas2"
-    nt.assert_equal(test_mech.suffix, "pas2")
-=======
+
+    test_mech = ephys.mechanisms.NrnMODMechanism(
+        'test.pas',
+        prefix='pas',
+        locations=[simplecell.somatic_loc])
+
     assert test_mech.suffix == 'pas'
 
     test_mech.prefix = 'pas2'
     assert test_mech.suffix == 'pas2'
->>>>>>> 831c86f2
-
-    test_mech = ephys.mechanisms.NrnMODMechanism(
-        "unknown", suffix="unknown", locations=[simplecell.somatic_loc]
-    )
-
-    simple_cell.instantiate(sim=sim)
-
-<<<<<<< HEAD
-    nt.assert_raises(
-        ValueError, test_mech.instantiate, sim=sim, icell=simple_cell.icell
-    )
-=======
+
+    test_mech = ephys.mechanisms.NrnMODMechanism(
+        'unknown',
+        suffix='unknown',
+        locations=[simplecell.somatic_loc])
+
+    simple_cell.instantiate(sim=sim)
+
     pytest.raises(
         ValueError,
         test_mech.instantiate,
         sim=sim,
         icell=simple_cell.icell)
->>>>>>> 831c86f2
 
     test_mech.destroy(sim=sim)
     simple_cell.destroy(sim=sim)
@@ -116,39 +87,36 @@
     diff = list(difflib.unified_diff(s1.splitlines(1), s2.splitlines(1)))
 
     if len(diff) > 0:
-        print("".join(diff))
+        print(''.join(diff))
         return False
     else:
         return True
 
 
-<<<<<<< HEAD
-@attr("unit")
-=======
-@pytest.mark.unit
->>>>>>> 831c86f2
+@pytest.mark.unit
 def test_nrnmod_reinitrng_block():
     """ephys.mechanisms: Testing reinitrng_block"""
 
     test_mech = ephys.mechanisms.NrnMODMechanism(
-        "stoch", suffix="Stoch", locations=[simplecell.somatic_loc]
-    )
+        'stoch',
+        suffix='Stoch',
+        locations=[simplecell.somatic_loc])
 
     block = test_mech.generate_reinitrng_hoc_block()
-    expected_block = "    forsec somatic { deterministic_Stoch = 1 }\n"
+    expected_block = '    forsec somatic { deterministic_Stoch = 1 }\n'
 
     assert compare_strings(block, expected_block)
 
     test_mech = ephys.mechanisms.NrnMODMechanism(
-        "stoch",
-        suffix="Stoch",
+        'stoch',
+        suffix='Stoch',
         deterministic=False,
-        locations=[simplecell.somatic_loc],
-    )
+        locations=[simplecell.somatic_loc])
 
     block = test_mech.generate_reinitrng_hoc_block()
 
-    expected_block = """    forsec somatic {
+    expected_block = \
+        """    forsec somatic {
         for (x, 0) {
             setdata_Stoch(x)
             sf.tail(secname(), "\\\\.", name)
@@ -165,60 +133,40 @@
     assert compare_strings(block, expected_block)
 
 
-<<<<<<< HEAD
-@attr("unit")
-=======
-@pytest.mark.unit
->>>>>>> 831c86f2
+@pytest.mark.unit
 def test_nrnmod_determinism():
     """ephys.mechanisms: Testing determinism"""
 
     test_mech = ephys.mechanisms.NrnMODMechanism(
-        "pas",
-        suffix="pas",
+        'pas',
+        suffix='pas',
         deterministic=False,
-        locations=[simplecell.somatic_loc],
-    )
-
-    simple_cell.instantiate(sim=sim)
-
-<<<<<<< HEAD
-    nt.assert_raises(
-        TypeError, test_mech.instantiate, sim=sim, icell=simple_cell.icell
-    )
-=======
+        locations=[simplecell.somatic_loc])
+
+    simple_cell.instantiate(sim=sim)
+
     pytest.raises(
         TypeError,
         test_mech.instantiate,
         sim=sim,
         icell=simple_cell.icell)
->>>>>>> 831c86f2
     test_mech.destroy(sim=sim)
 
     simple_cell.destroy(sim=sim)
 
 
-<<<<<<< HEAD
-@attr("unit")
-=======
-@pytest.mark.unit
->>>>>>> 831c86f2
+@pytest.mark.unit
 def test_pprocess_instantiate():
     """ephys.mechanisms: Testing insert point process"""
 
     test_pprocess = ephys.mechanisms.NrnMODPointProcessMechanism(
-        name="expsyn", suffix="ExpSyn", locations=[simplecell.somacenter_loc]
-    )
-
-<<<<<<< HEAD
-    nt.assert_equal(
-        str(test_pprocess), "expsyn: ExpSyn at ['somatic[0](0.5)']"
-    )
-=======
+        name='expsyn',
+        suffix='ExpSyn',
+        locations=[simplecell.somacenter_loc])
+
     assert (
         str(test_pprocess) ==
         "expsyn: ExpSyn at ['somatic[0](0.5)']")
->>>>>>> 831c86f2
 
     simple_cell.instantiate(sim=sim)
 
@@ -228,11 +176,7 @@
     assert len(test_pprocess.pprocesses) == 1
     pprocess = test_pprocess.pprocesses[0]
 
-<<<<<<< HEAD
-    nt.assert_true(hasattr(pprocess, "tau"))
-=======
     assert hasattr(pprocess, 'tau')
->>>>>>> 831c86f2
     test_pprocess.destroy(sim=sim)
 
     assert test_pprocess.pprocesses is None
@@ -240,8 +184,9 @@
     simple_cell.destroy(sim=sim)
 
     test_pprocess = ephys.mechanisms.NrnMODPointProcessMechanism(
-        name="expsyn", suffix="Exp", locations=[simplecell.somacenter_loc]
-    )
+        name='expsyn',
+        suffix='Exp',
+        locations=[simplecell.somacenter_loc])
 
     simple_cell.instantiate(sim=sim)
 
@@ -249,18 +194,13 @@
         AttributeError,
         test_pprocess.instantiate,
         sim=sim,
-        icell=simple_cell.icell,
-    )
+        icell=simple_cell.icell)
 
     test_pprocess.destroy(sim=sim)
     simple_cell.destroy(sim=sim)
 
 
-<<<<<<< HEAD
-@attr("unit")
-=======
-@pytest.mark.unit
->>>>>>> 831c86f2
+@pytest.mark.unit
 def test_string_hash_functions():
     """ephys.mechanisms: Testing string hash function"""
 
@@ -269,24 +209,18 @@
 
     random.seed(1)
 
-    test_strings = ["", "a"]
-    test_strings += [
-        "".join(
-            random.choice(string.printable)
-            for _ in range(random.choice(range(max_size)))
-        )
-        for _ in range(n_of_strings)
-    ]
+    test_strings = ['', 'a']
+    test_strings += [''.join
+                     (random.choice
+                      (string.printable)
+                      for _ in range(random.choice(range(max_size))))
+                     for _ in range(n_of_strings)]
     hashes_py = [
-        ephys.mechanisms.NrnMODMechanism.hash_py(test_string)
-        for test_string in test_strings
-    ]
+        ephys.mechanisms.NrnMODMechanism.hash_py
+        (test_string) for test_string in test_strings]
     hashes_hoc = [
-        ephys.mechanisms.NrnMODMechanism.hash_hoc(
-            test_string, simplecell.nrn_sim
-        )
-        for test_string in test_strings
-    ]
+        ephys.mechanisms.NrnMODMechanism.hash_hoc
+        (test_string, simplecell.nrn_sim) for test_string in test_strings]
 
     assert hashes_py == hashes_hoc
     assert hashes_py[:2] == [0.0, 97.0]