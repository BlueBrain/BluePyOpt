--- conflicted
+++ resolved
@@ -31,11 +31,7 @@
 from .testmodels import dummycells
 
 
-<<<<<<< HEAD
-@attr("unit")
-=======
-@pytest.mark.unit
->>>>>>> 831c86f2
+@pytest.mark.unit
 def test_stimulus_init():
     """ephys.stimuli: test if Stimulus constructor works"""
 
@@ -43,11 +39,7 @@
     assert isinstance(stim, ephys.stimuli.Stimulus)
 
 
-<<<<<<< HEAD
-@attr("unit")
-=======
-@pytest.mark.unit
->>>>>>> 831c86f2
+@pytest.mark.unit
 def test_NrnNetStimStimulus_init():
     """ephys.stimuli: test if NrnNetStimStimulus constructor works"""
 
@@ -56,17 +48,10 @@
     stim = ephys.stimuli.NrnNetStimStimulus(total_duration=100)
     assert isinstance(stim, ephys.stimuli.NrnNetStimStimulus)
 
-<<<<<<< HEAD
-    nt.assert_equal(str(stim), "Netstim")
-
-
-@attr("unit")
-=======
     assert str(stim) == 'Netstim'
 
 
 @pytest.mark.unit
->>>>>>> 831c86f2
 def test_NrnNetStimStimulus_instantiate():
     """ephys.stimuli: test if NrnNetStimStimulus instantiate works"""
 
@@ -75,18 +60,21 @@
     icell = dummy_cell.instantiate(sim=nrn_sim)
 
     somacenter_loc = ephys.locations.NrnSeclistCompLocation(
-        name=None, seclist_name="somatic", sec_index=0, comp_x=0.5
-    )
+        name=None,
+        seclist_name='somatic',
+        sec_index=0,
+        comp_x=.5)
 
     expsyn_mech = ephys.mechanisms.NrnMODPointProcessMechanism(
-        name="expsyn", suffix="ExpSyn", locations=[somacenter_loc]
-    )
+        name='expsyn',
+        suffix='ExpSyn',
+        locations=[somacenter_loc])
 
     expsyn_mech.instantiate(sim=nrn_sim, icell=icell)
 
     expsyn_loc = ephys.locations.NrnPointProcessLocation(
-        "expsyn_loc", pprocess_mech=expsyn_mech
-    )
+        'expsyn_loc',
+        pprocess_mech=expsyn_mech)
 
     netstim = ephys.stimuli.NrnNetStimStimulus(
         total_duration=200,
@@ -94,8 +82,7 @@
         interval=5,
         start=20,
         weight=5e-4,
-        locations=[expsyn_loc],
-    )
+        locations=[expsyn_loc])
 
     netstim.instantiate(sim=nrn_sim, icell=icell)
 
@@ -106,11 +93,7 @@
     dummy_cell.destroy(sim=nrn_sim)
 
 
-<<<<<<< HEAD
-@attr("unit")
-=======
-@pytest.mark.unit
->>>>>>> 831c86f2
+@pytest.mark.unit
 def test_NrnCurrentPlayStimulus_instantiate():
     """ephys.stimuli: test if NrnNetStimStimulus instantiate works"""
 
@@ -119,26 +102,21 @@
     icell = dummy_cell.instantiate(sim=nrn_sim)
 
     somacenter_loc = ephys.locations.NrnSeclistCompLocation(
-        name=None, seclist_name="somatic", sec_index=0, comp_x=0.5
-    )
+        name=None,
+        seclist_name='somatic',
+        sec_index=0,
+        comp_x=.5)
 
     time_points = [10, 50]
     current_points = [0.1, 0.2]
     current_stim = ephys.stimuli.NrnCurrentPlayStimulus(
         time_points=time_points,
         current_points=current_points,
-        location=somacenter_loc,
-    )
-
-<<<<<<< HEAD
-    nt.assert_equal(current_stim.time_points, time_points)
-    nt.assert_equal(current_stim.current_points, current_points)
-    nt.assert_equal(str(current_stim), "Current play at somatic[0](0.5)")
-=======
+        location=somacenter_loc)
+
     assert current_stim.time_points == time_points
     assert current_stim.current_points == current_points
     assert str(current_stim) == 'Current play at somatic[0](0.5)'
->>>>>>> 831c86f2
     current_stim.instantiate(sim=nrn_sim, icell=icell)
 
     nrn_sim.run(100)
@@ -147,22 +125,14 @@
     dummy_cell.destroy(sim=nrn_sim)
 
 
-<<<<<<< HEAD
-@attr("unit")
-=======
-@pytest.mark.unit
->>>>>>> 831c86f2
+@pytest.mark.unit
 def test_NrnRampPulse_init():
     """ephys.stimuli: test if NrnRampPulse constructor works"""
     stim = ephys.stimuli.NrnRampPulse()
     assert isinstance(stim, ephys.stimuli.NrnRampPulse)
 
 
-<<<<<<< HEAD
-@attr("unit")
-=======
-@pytest.mark.unit
->>>>>>> 831c86f2
+@pytest.mark.unit
 def test_NrnRampPulse_instantiate():
     """ephys.stimuli: test if NrnRampPulse injects correct current"""
 
@@ -170,9 +140,13 @@
     dummy_cell = dummycells.DummyCellModel1()
     icell = dummy_cell.instantiate(sim=nrn_sim)
     soma_loc = ephys.locations.NrnSeclistCompLocation(
-        name=None, seclist_name="somatic", sec_index=0, comp_x=0.5
-    )
-    recording = ephys.recordings.CompRecording(location=soma_loc, variable="v")
+        name=None,
+        seclist_name='somatic',
+        sec_index=0,
+        comp_x=.5)
+    recording = ephys.recordings.CompRecording(
+        location=soma_loc,
+        variable='v')
 
     ramp_amplitude_start = 0.1
     ramp_amplitude_end = 1.0
@@ -186,23 +160,13 @@
         ramp_delay=ramp_delay,
         ramp_duration=ramp_duration,
         total_duration=total_duration,
-        location=soma_loc,
-    )
-
-<<<<<<< HEAD
-    nt.assert_equal(
-        str(stim),
-        "Ramp pulse amp_start 0.100000 amp_end 1.000000 "
-        "delay 20.000000 duration 20.000000 totdur 50.000000"
-        " at somatic[0](0.5)",
-    )
-=======
+        location=soma_loc)
+
     assert (
         str(stim) ==
         'Ramp pulse amp_start 0.100000 amp_end 1.000000 '
         'delay 20.000000 duration 20.000000 totdur 50.000000'
         ' at somatic[0](0.5)')
->>>>>>> 831c86f2
     stim.instantiate(sim=nrn_sim, icell=icell)
 
     recording.instantiate(sim=nrn_sim, icell=icell)
@@ -212,57 +176,10 @@
     nrn_sim.run(stim.total_duration)
 
     current = numpy.array(stim_i_vec.to_python())
-    time = numpy.array(recording.response["time"])
-    voltage = numpy.array(recording.response["voltage"])
+    time = numpy.array(recording.response['time'])
+    voltage = numpy.array(recording.response['voltage'])
 
     # make sure current is 0 before stimulus
-<<<<<<< HEAD
-    nt.assert_equal(
-        numpy.max(current[numpy.where((0 <= time) & (time < ramp_delay))]), 0
-    )
-
-    # make sure voltage stays at v_init before stimulus
-    nt.assert_equal(
-        numpy.max(voltage[numpy.where((0 <= time) & (time < ramp_delay))]),
-        nrn_sim.neuron.h.v_init,
-    )
-
-    # make sure current is at right amp at end of stimulus
-    nt.assert_equal(
-        current[numpy.where(time == ramp_delay)][-1], ramp_amplitude_start
-    )
-    # make sure current is at right amp at end of stimulus
-    nt.assert_equal(
-        current[numpy.where(time == (ramp_delay + ramp_duration))][0],
-        ramp_amplitude_end,
-    )
-
-    # make sure current is 0 after stimulus
-    nt.assert_equal(
-        numpy.max(
-            current[
-                numpy.where(
-                    (ramp_delay + ramp_duration < time)
-                    & (time <= total_duration)
-                )
-            ]
-        ),
-        0,
-    )
-
-    # make sure voltage is correct after stimulus
-    nt.assert_almost_equal(
-        numpy.mean(
-            voltage[
-                numpy.where(
-                    (ramp_delay + ramp_duration < time)
-                    & (time <= total_duration)
-                )
-            ]
-        ),
-        -57.994437612124869,
-    )
-=======
     assert numpy.max(
         current[numpy.where((0 <= time) & (time < ramp_delay))]) == 0
 
@@ -294,7 +211,6 @@
             numpy.where(
                 (ramp_delay + ramp_duration < time)
                 & (time <= total_duration))]), -57.994437612124869)
->>>>>>> 831c86f2
     recording.destroy(sim=nrn_sim)
     stim.destroy(sim=nrn_sim)
     dummy_cell.destroy(sim=nrn_sim)