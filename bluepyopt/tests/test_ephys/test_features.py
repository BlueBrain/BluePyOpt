"""Tests for ephys.efeatures"""

import os
from os.path import join as joinp

import pytest
import numpy

from bluepyopt.ephys import efeatures
from bluepyopt.ephys.responses import TimeVoltageResponse
from bluepyopt.ephys.serializer import instantiator


<<<<<<< HEAD
@attr("unit")
def test_EFeature():
    """ephys.efeatures: Testing EFeature creation"""
    efeature = efeatures.EFeature("name")
    nt.eq_(efeature.name, "name")


@attr("unit")
=======
@pytest.mark.unit
def test_EFeature():
    """ephys.efeatures: Testing EFeature creation"""
    efeature = efeatures.EFeature('name')
    assert efeature.name == 'name'


@pytest.mark.unit
>>>>>>> 831c86f2
def test_eFELFeature():
    """ephys.efeatures: Testing eFELFeature creation"""
    recording_names = {"": "square_pulse_step1.soma.v"}
    efeature = efeatures.eFELFeature(
        name="test_eFELFeature",
        efel_feature_name="voltage_base",
        recording_names=recording_names,
        stim_start=700,
        stim_end=2700,
        exp_mean=1,
        exp_std=1,
    )

    response = TimeVoltageResponse("mock_response")
    testdata_dir = joinp(
        os.path.dirname(os.path.abspath(__file__)), "testdata"
    )
    response.read_csv(joinp(testdata_dir, "TimeVoltageResponse.csv"))
    responses = {
        "square_pulse_step1.soma.v": response,
    }

    ret = efeature.calculate_feature(responses, raise_warnings=True)
<<<<<<< HEAD
    nt.assert_almost_equal(ret, -72.0576124731685)

    score = efeature.calculate_score(responses)
    nt.assert_almost_equal(score, 73.05761247316)

    nt.eq_(efeature.name, "test_eFELFeature")
    nt.ok_("voltage_base" in str(efeature))


@attr("unit")
=======
    numpy.testing.assert_almost_equal(ret, -72.05761247316858)

    score = efeature.calculate_score(responses)
    numpy.testing.assert_almost_equal(score, 73.05761247316858)

    assert efeature.name == 'test_eFELFeature'
    assert 'voltage_base' in str(efeature)


@pytest.mark.unit
>>>>>>> 831c86f2
def test_eFELFeature_max_score():
    """ephys.efeatures: Testing eFELFeature max_score option"""

    recording_names = {"": "square_pulse_step1.soma.v"}

    response = TimeVoltageResponse("mock_response")
    testdata_dir = joinp(
        os.path.dirname(os.path.abspath(__file__)), "testdata"
    )
    response.read_csv(joinp(testdata_dir, "TimeVoltageResponse.csv"))
    responses = {
        "square_pulse_step1.soma.v": response,
    }

    efeature_normal = efeatures.eFELFeature(
        name="test_eFELFeature",
        efel_feature_name="AP_amplitude",
        recording_names=recording_names,
        stim_start=600,
        stim_end=700,
        exp_mean=1,
        exp_std=1,
    )
    score_normal = efeature_normal.calculate_score(responses)
    numpy.testing.assert_almost_equal(score_normal, 250)

    efeature_150 = efeatures.eFELFeature(
        name="test_eFELFeature",
        efel_feature_name="AP_amplitude",
        recording_names=recording_names,
        stim_start=600,
        stim_end=700,
        exp_mean=1,
        exp_std=1,
        max_score=150,
    )

    score_150 = efeature_150.calculate_score(responses)
    numpy.testing.assert_almost_equal(score_150, 150)


<<<<<<< HEAD
@attr("unit")
=======
@pytest.mark.unit
>>>>>>> 831c86f2
def test_eFELFeature_force_max_score():
    """ephys.efeatures: Testing eFELFeature force_max_score option"""

    recording_names = {"": "square_pulse_step1.soma.v"}

    response = TimeVoltageResponse("mock_response")
    testdata_dir = joinp(
        os.path.dirname(os.path.abspath(__file__)), "testdata"
    )
    response.read_csv(joinp(testdata_dir, "TimeVoltageResponse.csv"))
    responses = {
        "square_pulse_step1.soma.v": response,
    }

    efeature_normal = efeatures.eFELFeature(
        name="test_eFELFeature",
        efel_feature_name="voltage_base",
        recording_names=recording_names,
        stim_start=700,
        stim_end=2700,
        exp_mean=1,
        exp_std=0.001,
    )
    score_normal = efeature_normal.calculate_score(responses)
    assert score_normal > 250

    efeature_force = efeatures.eFELFeature(
        name="test_eFELFeature",
        efel_feature_name="voltage_base",
        recording_names=recording_names,
        stim_start=700,
        stim_end=2700,
        exp_mean=1,
        exp_std=0.001,
        force_max_score=True,
    )

    score_force = efeature_force.calculate_score(responses)
    numpy.testing.assert_almost_equal(score_force, 250)


<<<<<<< HEAD
@attr("unit")
=======
@pytest.mark.unit
>>>>>>> 831c86f2
def test_eFELFeature_double_settings():
    """ephys.efeatures: Testing eFELFeature double_settings"""
    recording_names = {"": "square_pulse_step1.soma.v"}
    efeature = efeatures.eFELFeature(
        name="test_eFELFeature",
        efel_feature_name="voltage_base",
        recording_names=recording_names,
        stim_start=700,
        stim_end=2700,
        exp_mean=1,
        exp_std=1,
    )
    efeature_ds = efeatures.eFELFeature(
        name="test_eFELFeature_other_perc",
        efel_feature_name="voltage_base",
        recording_names=recording_names,
        stim_start=700,
        stim_end=2700,
        exp_mean=1,
        exp_std=1,
        double_settings={"voltage_base_start_perc": 0.01},
    )

    response = TimeVoltageResponse("mock_response")
    testdata_dir = joinp(
        os.path.dirname(os.path.abspath(__file__)), "testdata"
    )
    response.read_csv(joinp(testdata_dir, "TimeVoltageResponse.csv"))
    responses = {
        "square_pulse_step1.soma.v": response,
    }

    vb_other_perc = efeature_ds.calculate_feature(
        responses, raise_warnings=True
    )
    vb = efeature.calculate_feature(responses, raise_warnings=True)

    assert vb_other_perc != vb


<<<<<<< HEAD
@attr("unit")
=======
@pytest.mark.unit
>>>>>>> 831c86f2
def test_eFELFeature_int_settings():
    """ephys.efeatures: Testing eFELFeature int_settings"""
    recording_names = {"": "square_pulse_step1.soma.v"}
    efeature = efeatures.eFELFeature(
        name="test_eFELFeature",
        efel_feature_name="Spikecount",
        recording_names=recording_names,
        stim_start=1200,
        stim_end=2000,
        exp_mean=1,
        exp_std=1,
    )
    efeature_strict = efeatures.eFELFeature(
        name="test_eFELFeature_strict",
        efel_feature_name="Spikecount",
        recording_names=recording_names,
        stim_start=1200,
        stim_end=2000,
        exp_mean=1,
        exp_std=1,
        int_settings={"strict_stiminterval": True},
    )

    response = TimeVoltageResponse("mock_response")
    testdata_dir = joinp(
        os.path.dirname(os.path.abspath(__file__)), "testdata"
    )
    response.read_csv(joinp(testdata_dir, "TimeVoltageResponse.csv"))
    responses = {
        "square_pulse_step1.soma.v": response,
    }

    spikecount = efeature.calculate_feature(responses)
    spikecount_strict = efeature_strict.calculate_feature(responses)

    assert spikecount_strict != spikecount


@pytest.mark.unit
def test_eFELFeature_string_settings():
    """ephys.efeatures: Testing eFELFeature string_settings"""
    recording_names = {'': 'square_pulse_step1.soma.v'}
    efeature = efeatures.eFELFeature(name='test_eFELFeature_vb_default',
                                     efel_feature_name='voltage_base',
                                     recording_names=recording_names,
                                     stim_start=700,
                                     stim_end=2700)
    efeature_median = efeatures.eFELFeature(
        name='test_eFELFeature_vb_median',
        efel_feature_name='voltage_base',
        recording_names=recording_names,
        stim_start=700,
        stim_end=2700,
        string_settings={
            'voltage_base_mode': "median"})

    response = TimeVoltageResponse('mock_response')
    testdata_dir = joinp(
        os.path.dirname(
            os.path.abspath(__file__)),
        'testdata')
    response.read_csv(joinp(testdata_dir, 'TimeVoltageResponse.csv'))
    responses = {'square_pulse_step1.soma.v': response, }

    vb_median = efeature_median.calculate_feature(
        responses,
        raise_warnings=True)
    vb_default = efeature.calculate_feature(responses, raise_warnings=True)

    assert vb_median != vb_default


<<<<<<< HEAD
@attr("unit")
=======
@pytest.mark.unit
>>>>>>> 831c86f2
def test_eFELFeature_serialize():
    """ephys.efeatures: Testing eFELFeature serialization"""
    recording_names = {"": "square_pulse_step1.soma.v"}
    efeature = efeatures.eFELFeature(
        name="test_eFELFeature",
        efel_feature_name="voltage_base",
        recording_names=recording_names,
        stim_start=700,
        stim_end=2700,
        exp_mean=1,
        exp_std=1,
    )
    serialized = efeature.to_dict()
    deserialized = instantiator(serialized)
    assert isinstance(deserialized, efeatures.eFELFeature)
    assert deserialized.stim_start == 700
    assert deserialized.recording_names == recording_names<|MERGE_RESOLUTION|>--- conflicted
+++ resolved
@@ -11,16 +11,6 @@
 from bluepyopt.ephys.serializer import instantiator
 
 
-<<<<<<< HEAD
-@attr("unit")
-def test_EFeature():
-    """ephys.efeatures: Testing EFeature creation"""
-    efeature = efeatures.EFeature("name")
-    nt.eq_(efeature.name, "name")
-
-
-@attr("unit")
-=======
 @pytest.mark.unit
 def test_EFeature():
     """ephys.efeatures: Testing EFeature creation"""
@@ -29,221 +19,176 @@
 
 
 @pytest.mark.unit
->>>>>>> 831c86f2
 def test_eFELFeature():
     """ephys.efeatures: Testing eFELFeature creation"""
-    recording_names = {"": "square_pulse_step1.soma.v"}
-    efeature = efeatures.eFELFeature(
-        name="test_eFELFeature",
-        efel_feature_name="voltage_base",
+    recording_names = {'': 'square_pulse_step1.soma.v'}
+    efeature = efeatures.eFELFeature(name='test_eFELFeature',
+                                     efel_feature_name='voltage_base',
+                                     recording_names=recording_names,
+                                     stim_start=700,
+                                     stim_end=2700,
+                                     exp_mean=1,
+                                     exp_std=1)
+
+    response = TimeVoltageResponse('mock_response')
+    testdata_dir = joinp(
+        os.path.dirname(
+            os.path.abspath(__file__)),
+        'testdata')
+    response.read_csv(joinp(testdata_dir, 'TimeVoltageResponse.csv'))
+    responses = {'square_pulse_step1.soma.v': response, }
+
+    ret = efeature.calculate_feature(responses, raise_warnings=True)
+    numpy.testing.assert_almost_equal(ret, -72.05761247316858)
+
+    score = efeature.calculate_score(responses)
+    numpy.testing.assert_almost_equal(score, 73.05761247316858)
+
+    assert efeature.name == 'test_eFELFeature'
+    assert 'voltage_base' in str(efeature)
+
+
+@pytest.mark.unit
+def test_eFELFeature_max_score():
+    """ephys.efeatures: Testing eFELFeature max_score option"""
+
+    recording_names = {'': 'square_pulse_step1.soma.v'}
+
+    response = TimeVoltageResponse('mock_response')
+    testdata_dir = joinp(
+        os.path.dirname(
+            os.path.abspath(__file__)),
+        'testdata')
+    response.read_csv(joinp(testdata_dir, 'TimeVoltageResponse.csv'))
+    responses = {'square_pulse_step1.soma.v': response, }
+
+    efeature_normal = efeatures.eFELFeature(name='test_eFELFeature',
+                                            efel_feature_name='AP_amplitude',
+                                            recording_names=recording_names,
+                                            stim_start=600,
+                                            stim_end=700,
+                                            exp_mean=1,
+                                            exp_std=1)
+    score_normal = efeature_normal.calculate_score(responses)
+    numpy.testing.assert_almost_equal(score_normal, 250)
+
+    efeature_150 = efeatures.eFELFeature(name='test_eFELFeature',
+                                         efel_feature_name='AP_amplitude',
+                                         recording_names=recording_names,
+                                         stim_start=600,
+                                         stim_end=700,
+                                         exp_mean=1,
+                                         exp_std=1,
+                                         max_score=150)
+
+    score_150 = efeature_150.calculate_score(responses)
+    numpy.testing.assert_almost_equal(score_150, 150)
+
+
+@pytest.mark.unit
+def test_eFELFeature_force_max_score():
+    """ephys.efeatures: Testing eFELFeature force_max_score option"""
+
+    recording_names = {'': 'square_pulse_step1.soma.v'}
+
+    response = TimeVoltageResponse('mock_response')
+    testdata_dir = joinp(
+        os.path.dirname(
+            os.path.abspath(__file__)),
+        'testdata')
+    response.read_csv(joinp(testdata_dir, 'TimeVoltageResponse.csv'))
+    responses = {'square_pulse_step1.soma.v': response, }
+
+    efeature_normal = efeatures.eFELFeature(name='test_eFELFeature',
+                                            efel_feature_name='voltage_base',
+                                            recording_names=recording_names,
+                                            stim_start=700,
+                                            stim_end=2700,
+                                            exp_mean=1,
+                                            exp_std=.001)
+    score_normal = efeature_normal.calculate_score(responses)
+    assert score_normal > 250
+
+    efeature_force = efeatures.eFELFeature(name='test_eFELFeature',
+                                           efel_feature_name='voltage_base',
+                                           recording_names=recording_names,
+                                           stim_start=700,
+                                           stim_end=2700,
+                                           exp_mean=1,
+                                           exp_std=.001,
+                                           force_max_score=True)
+
+    score_force = efeature_force.calculate_score(responses)
+    numpy.testing.assert_almost_equal(score_force, 250)
+
+
+@pytest.mark.unit
+def test_eFELFeature_double_settings():
+    """ephys.efeatures: Testing eFELFeature double_settings"""
+    recording_names = {'': 'square_pulse_step1.soma.v'}
+    efeature = efeatures.eFELFeature(name='test_eFELFeature',
+                                     efel_feature_name='voltage_base',
+                                     recording_names=recording_names,
+                                     stim_start=700,
+                                     stim_end=2700,
+                                     exp_mean=1,
+                                     exp_std=1)
+    efeature_ds = efeatures.eFELFeature(
+        name='test_eFELFeature_other_perc',
+        efel_feature_name='voltage_base',
         recording_names=recording_names,
         stim_start=700,
         stim_end=2700,
         exp_mean=1,
         exp_std=1,
-    )
-
-    response = TimeVoltageResponse("mock_response")
-    testdata_dir = joinp(
-        os.path.dirname(os.path.abspath(__file__)), "testdata"
-    )
-    response.read_csv(joinp(testdata_dir, "TimeVoltageResponse.csv"))
-    responses = {
-        "square_pulse_step1.soma.v": response,
-    }
-
-    ret = efeature.calculate_feature(responses, raise_warnings=True)
-<<<<<<< HEAD
-    nt.assert_almost_equal(ret, -72.0576124731685)
-
-    score = efeature.calculate_score(responses)
-    nt.assert_almost_equal(score, 73.05761247316)
-
-    nt.eq_(efeature.name, "test_eFELFeature")
-    nt.ok_("voltage_base" in str(efeature))
-
-
-@attr("unit")
-=======
-    numpy.testing.assert_almost_equal(ret, -72.05761247316858)
-
-    score = efeature.calculate_score(responses)
-    numpy.testing.assert_almost_equal(score, 73.05761247316858)
-
-    assert efeature.name == 'test_eFELFeature'
-    assert 'voltage_base' in str(efeature)
-
-
-@pytest.mark.unit
->>>>>>> 831c86f2
-def test_eFELFeature_max_score():
-    """ephys.efeatures: Testing eFELFeature max_score option"""
-
-    recording_names = {"": "square_pulse_step1.soma.v"}
-
-    response = TimeVoltageResponse("mock_response")
-    testdata_dir = joinp(
-        os.path.dirname(os.path.abspath(__file__)), "testdata"
-    )
-    response.read_csv(joinp(testdata_dir, "TimeVoltageResponse.csv"))
-    responses = {
-        "square_pulse_step1.soma.v": response,
-    }
-
-    efeature_normal = efeatures.eFELFeature(
-        name="test_eFELFeature",
-        efel_feature_name="AP_amplitude",
-        recording_names=recording_names,
-        stim_start=600,
-        stim_end=700,
-        exp_mean=1,
-        exp_std=1,
-    )
-    score_normal = efeature_normal.calculate_score(responses)
-    numpy.testing.assert_almost_equal(score_normal, 250)
-
-    efeature_150 = efeatures.eFELFeature(
-        name="test_eFELFeature",
-        efel_feature_name="AP_amplitude",
-        recording_names=recording_names,
-        stim_start=600,
-        stim_end=700,
-        exp_mean=1,
-        exp_std=1,
-        max_score=150,
-    )
-
-    score_150 = efeature_150.calculate_score(responses)
-    numpy.testing.assert_almost_equal(score_150, 150)
-
-
-<<<<<<< HEAD
-@attr("unit")
-=======
-@pytest.mark.unit
->>>>>>> 831c86f2
-def test_eFELFeature_force_max_score():
-    """ephys.efeatures: Testing eFELFeature force_max_score option"""
-
-    recording_names = {"": "square_pulse_step1.soma.v"}
-
-    response = TimeVoltageResponse("mock_response")
-    testdata_dir = joinp(
-        os.path.dirname(os.path.abspath(__file__)), "testdata"
-    )
-    response.read_csv(joinp(testdata_dir, "TimeVoltageResponse.csv"))
-    responses = {
-        "square_pulse_step1.soma.v": response,
-    }
-
-    efeature_normal = efeatures.eFELFeature(
-        name="test_eFELFeature",
-        efel_feature_name="voltage_base",
-        recording_names=recording_names,
-        stim_start=700,
-        stim_end=2700,
-        exp_mean=1,
-        exp_std=0.001,
-    )
-    score_normal = efeature_normal.calculate_score(responses)
-    assert score_normal > 250
-
-    efeature_force = efeatures.eFELFeature(
-        name="test_eFELFeature",
-        efel_feature_name="voltage_base",
-        recording_names=recording_names,
-        stim_start=700,
-        stim_end=2700,
-        exp_mean=1,
-        exp_std=0.001,
-        force_max_score=True,
-    )
-
-    score_force = efeature_force.calculate_score(responses)
-    numpy.testing.assert_almost_equal(score_force, 250)
-
-
-<<<<<<< HEAD
-@attr("unit")
-=======
-@pytest.mark.unit
->>>>>>> 831c86f2
-def test_eFELFeature_double_settings():
-    """ephys.efeatures: Testing eFELFeature double_settings"""
-    recording_names = {"": "square_pulse_step1.soma.v"}
-    efeature = efeatures.eFELFeature(
-        name="test_eFELFeature",
-        efel_feature_name="voltage_base",
-        recording_names=recording_names,
-        stim_start=700,
-        stim_end=2700,
-        exp_mean=1,
-        exp_std=1,
-    )
-    efeature_ds = efeatures.eFELFeature(
-        name="test_eFELFeature_other_perc",
-        efel_feature_name="voltage_base",
-        recording_names=recording_names,
-        stim_start=700,
-        stim_end=2700,
-        exp_mean=1,
-        exp_std=1,
-        double_settings={"voltage_base_start_perc": 0.01},
-    )
-
-    response = TimeVoltageResponse("mock_response")
-    testdata_dir = joinp(
-        os.path.dirname(os.path.abspath(__file__)), "testdata"
-    )
-    response.read_csv(joinp(testdata_dir, "TimeVoltageResponse.csv"))
-    responses = {
-        "square_pulse_step1.soma.v": response,
-    }
+        double_settings={
+            'voltage_base_start_perc': 0.01})
+
+    response = TimeVoltageResponse('mock_response')
+    testdata_dir = joinp(
+        os.path.dirname(
+            os.path.abspath(__file__)),
+        'testdata')
+    response.read_csv(joinp(testdata_dir, 'TimeVoltageResponse.csv'))
+    responses = {'square_pulse_step1.soma.v': response, }
 
     vb_other_perc = efeature_ds.calculate_feature(
-        responses, raise_warnings=True
-    )
+        responses,
+        raise_warnings=True)
     vb = efeature.calculate_feature(responses, raise_warnings=True)
 
     assert vb_other_perc != vb
 
 
-<<<<<<< HEAD
-@attr("unit")
-=======
-@pytest.mark.unit
->>>>>>> 831c86f2
+@pytest.mark.unit
 def test_eFELFeature_int_settings():
     """ephys.efeatures: Testing eFELFeature int_settings"""
-    recording_names = {"": "square_pulse_step1.soma.v"}
-    efeature = efeatures.eFELFeature(
-        name="test_eFELFeature",
-        efel_feature_name="Spikecount",
+    recording_names = {'': 'square_pulse_step1.soma.v'}
+    efeature = efeatures.eFELFeature(name='test_eFELFeature',
+                                     efel_feature_name='Spikecount',
+                                     recording_names=recording_names,
+                                     stim_start=1200,
+                                     stim_end=2000,
+                                     exp_mean=1,
+                                     exp_std=1)
+    efeature_strict = efeatures.eFELFeature(
+        name='test_eFELFeature_strict',
+        efel_feature_name='Spikecount',
         recording_names=recording_names,
         stim_start=1200,
         stim_end=2000,
         exp_mean=1,
         exp_std=1,
-    )
-    efeature_strict = efeatures.eFELFeature(
-        name="test_eFELFeature_strict",
-        efel_feature_name="Spikecount",
-        recording_names=recording_names,
-        stim_start=1200,
-        stim_end=2000,
-        exp_mean=1,
-        exp_std=1,
-        int_settings={"strict_stiminterval": True},
-    )
-
-    response = TimeVoltageResponse("mock_response")
-    testdata_dir = joinp(
-        os.path.dirname(os.path.abspath(__file__)), "testdata"
-    )
-    response.read_csv(joinp(testdata_dir, "TimeVoltageResponse.csv"))
-    responses = {
-        "square_pulse_step1.soma.v": response,
-    }
+        int_settings={
+            'strict_stiminterval': True})
+
+    response = TimeVoltageResponse('mock_response')
+    testdata_dir = joinp(
+        os.path.dirname(
+            os.path.abspath(__file__)),
+        'testdata')
+    response.read_csv(joinp(testdata_dir, 'TimeVoltageResponse.csv'))
+    responses = {'square_pulse_step1.soma.v': response, }
 
     spikecount = efeature.calculate_feature(responses)
     spikecount_strict = efeature_strict.calculate_feature(responses)
@@ -285,23 +230,17 @@
     assert vb_median != vb_default
 
 
-<<<<<<< HEAD
-@attr("unit")
-=======
-@pytest.mark.unit
->>>>>>> 831c86f2
+@pytest.mark.unit
 def test_eFELFeature_serialize():
     """ephys.efeatures: Testing eFELFeature serialization"""
-    recording_names = {"": "square_pulse_step1.soma.v"}
-    efeature = efeatures.eFELFeature(
-        name="test_eFELFeature",
-        efel_feature_name="voltage_base",
-        recording_names=recording_names,
-        stim_start=700,
-        stim_end=2700,
-        exp_mean=1,
-        exp_std=1,
-    )
+    recording_names = {'': 'square_pulse_step1.soma.v'}
+    efeature = efeatures.eFELFeature(name='test_eFELFeature',
+                                     efel_feature_name='voltage_base',
+                                     recording_names=recording_names,
+                                     stim_start=700,
+                                     stim_end=2700,
+                                     exp_mean=1,
+                                     exp_std=1)
     serialized = efeature.to_dict()
     deserialized = instantiator(serialized)
     assert isinstance(deserialized, efeatures.eFELFeature)
