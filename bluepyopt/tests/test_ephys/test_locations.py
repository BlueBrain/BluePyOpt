"""bluepyopt.ephys.simulators tests"""

"""
Copyright (c) 2016-2020, EPFL/Blue Brain Project

 This file is part of BluePyOpt <https://github.com/BlueBrain/BluePyOpt>

 This library is free software; you can redistribute it and/or modify it under
 the terms of the GNU Lesser General Public License version 3.0 as published
 by the Free Software Foundation.

 This library is distributed in the hope that it will be useful, but WITHOUT
 ANY WARRANTY; without even the implied warranty of MERCHANTABILITY or FITNESS
 FOR A PARTICULAR PURPOSE.  See the GNU Lesser General Public License for more
 details.

 You should have received a copy of the GNU Lesser General Public License
 along with this library; if not, write to the Free Software Foundation, Inc.,
 51 Franklin Street, Fifth Floor, Boston, MA 02110-1301 USA.
"""

# pylint:disable=W0612, W0201
import json


import pytest

from bluepyopt import ephys
from bluepyopt.ephys.serializer import instantiator


<<<<<<< HEAD
@attr("unit")
def test_location_init():
    """ephys.locations: test if Location works"""

    loc = ephys.locations.Location("test")
    nt.assert_is_instance(loc, ephys.locations.Location)
    nt.assert_equal(loc.name, "test")


@attr("unit")
=======
@pytest.mark.unit
def test_location_init():
    """ephys.locations: test if Location works"""

    loc = ephys.locations.Location('test')
    assert isinstance(loc, ephys.locations.Location)
    assert loc.name == 'test'


@pytest.mark.unit
>>>>>>> 831c86f2
class TestNrnSectionCompLocation(object):

    """Test class for NrnSectionCompLocation"""

    def setup(self):
        """Setup"""
        self.loc = ephys.locations.NrnSectionCompLocation(
            name="test", sec_name="soma[0]", comp_x=0.5
        )
        self.loc_dend = ephys.locations.NrnSectionCompLocation(
<<<<<<< HEAD
            name="test", sec_name="dend[1]", comp_x=0.5
        )
        nt.assert_equal(self.loc.name, "test")
=======
            name='test',
            sec_name='dend[1]',
            comp_x=0.5)
        assert self.loc.name == 'test'
>>>>>>> 831c86f2
        self.sim = ephys.simulators.NrnSimulator()

    def test_instantiate(self):
        """ephys.locations.NrnSomaDistanceCompLocation: test instantiate"""

        # Create a little test class with a soma and two dendritic sections
        class Cell(object):

            """Cell class"""

            pass

        cell = Cell()
        soma = self.sim.neuron.h.Section()
        dend1 = self.sim.neuron.h.Section(name="dend1")
        dend2 = self.sim.neuron.h.Section(name="dend2")

        cell.soma = [soma]
        cell.dend = [dend1, dend2]

        soma_comp = self.loc.instantiate(sim=self.sim, icell=cell)
        assert soma_comp == soma(0.5)

        dend_comp = self.loc_dend.instantiate(sim=self.sim, icell=cell)
        assert dend_comp == dend2(0.5)


<<<<<<< HEAD
@attr("unit")
=======
@pytest.mark.unit
>>>>>>> 831c86f2
class TestNrnSeclistCompLocation(object):

    """Test class for NrnSectionCompLocation"""

    def setup(self):
        """Setup"""
        self.loc = ephys.locations.NrnSeclistCompLocation(
            name="test", seclist_name="somatic", sec_index=0, comp_x=0.5
        )
        self.loc_dend = ephys.locations.NrnSeclistCompLocation(
<<<<<<< HEAD
            name="test", seclist_name="basal", sec_index=1, comp_x=0.5
        )
        nt.assert_equal(self.loc.name, "test")
=======
            name='test',
            seclist_name='basal',
            sec_index=1,
            comp_x=0.5)
        assert self.loc.name == 'test'
>>>>>>> 831c86f2
        self.sim = ephys.simulators.NrnSimulator()

    def test_instantiate(self):
        """ephys.locations.NrnSomaDistanceCompLocation: test instantiate"""

        # Create a little test class with a soma and two dendritic sections
        class Cell(object):
            """Cell class"""

            pass

        cell = Cell()
        soma = self.sim.neuron.h.Section()
        dend1 = self.sim.neuron.h.Section(name="dend1")
        dend2 = self.sim.neuron.h.Section(name="dend2")

        cell.somatic = self.sim.neuron.h.SectionList()
        cell.somatic.append(soma)
        cell.basal = self.sim.neuron.h.SectionList()
        cell.basal.append(dend1)
        cell.basal.append(dend2)

        soma_comp = self.loc.instantiate(sim=self.sim, icell=cell)
        assert soma_comp == soma(0.5)

        dend_comp = self.loc_dend.instantiate(sim=self.sim, icell=cell)
        assert dend_comp == dend2(0.5)

        for _ in range(10000):
            soma_comp = self.loc.instantiate(sim=self.sim, icell=cell)


<<<<<<< HEAD
@attr("unit")
=======
@pytest.mark.unit
>>>>>>> 831c86f2
class TestNrnSomaDistanceCompLocation(object):

    """Test class for NrnSomaDistanceCompLocation"""

    def setup(self):
        """Setup"""
        self.loc = ephys.locations.NrnSomaDistanceCompLocation(
<<<<<<< HEAD
            "test", 125, "testdend"
        )
        nt.assert_equal(self.loc.name, "test")
=======
            'test',
            125,
            'testdend')
        assert self.loc.name == 'test'
>>>>>>> 831c86f2
        self.sim = ephys.simulators.NrnSimulator()

    def test_instantiate(self):
        """ephys.locations.NrnSomaDistanceCompLocation: test instantiate"""

        # Create a little test class with a soma and two dendritic sections
        class Cell(object):

            """Cell class"""

            pass

        cell = Cell()
        soma = self.sim.neuron.h.Section()
        cell.soma = [soma]
        cell.testdend = self.sim.neuron.h.SectionList()
        dend1 = self.sim.neuron.h.Section(name="dend1")
        dend2 = self.sim.neuron.h.Section(name="dend2")

        cell.testdend.append(sec=dend1)
        cell.testdend.append(sec=dend2)

<<<<<<< HEAD
        nt.assert_raises(
            ephys.locations.EPhysLocInstantiateException,
            self.loc.instantiate,
            sim=self.sim,
            icell=cell,
        )
=======
        pytest.raises(ephys.locations.EPhysLocInstantiateException,
                      self.loc.instantiate,
                      sim=self.sim,
                      icell=cell)
>>>>>>> 831c86f2

        dend1.connect(soma(0.5), 0.0)
        dend2.connect(dend1(1.0), 0.0)

        comp = self.loc.instantiate(sim=self.sim, icell=cell)
        assert comp == dend2(0.5)


<<<<<<< HEAD
@attr("unit")
=======
@pytest.mark.unit
>>>>>>> 831c86f2
def test_serialize():
    """ephys.locations: Test serialize functionality"""
    from bluepyopt.ephys.locations import (
        NrnSeclistCompLocation,
        NrnSeclistLocation,
        NrnSeclistSecLocation,
        NrnSomaDistanceCompLocation,
    )

    seclist_name, sec_index, comp_x, soma_distance = "somatic", 0, 0.5, 800
    locations = (
        NrnSeclistCompLocation(
            "NrnSeclistCompLocation", seclist_name, sec_index, comp_x
        ),
        NrnSeclistLocation("NrnSeclistLocation", seclist_name),
        NrnSeclistSecLocation(
            "NrnSeclistSecLocation", seclist_name, sec_index
        ),
        NrnSomaDistanceCompLocation(
            "NrnSomaDistanceCompLocation", soma_distance, seclist_name
        ),
    )

    for loc in locations:
        serialized = loc.to_dict()
        assert isinstance(json.dumps(serialized), str)
        deserialized = instantiator(serialized)
        assert isinstance(deserialized, loc.__class__)
        assert deserialized.seclist_name == seclist_name
        assert deserialized.name == loc.__class__.__name__<|MERGE_RESOLUTION|>--- conflicted
+++ resolved
@@ -29,18 +29,6 @@
 from bluepyopt.ephys.serializer import instantiator
 
 
-<<<<<<< HEAD
-@attr("unit")
-def test_location_init():
-    """ephys.locations: test if Location works"""
-
-    loc = ephys.locations.Location("test")
-    nt.assert_is_instance(loc, ephys.locations.Location)
-    nt.assert_equal(loc.name, "test")
-
-
-@attr("unit")
-=======
 @pytest.mark.unit
 def test_location_init():
     """ephys.locations: test if Location works"""
@@ -51,7 +39,6 @@
 
 
 @pytest.mark.unit
->>>>>>> 831c86f2
 class TestNrnSectionCompLocation(object):
 
     """Test class for NrnSectionCompLocation"""
@@ -59,19 +46,14 @@
     def setup(self):
         """Setup"""
         self.loc = ephys.locations.NrnSectionCompLocation(
-            name="test", sec_name="soma[0]", comp_x=0.5
-        )
+            name='test',
+            sec_name='soma[0]',
+            comp_x=0.5)
         self.loc_dend = ephys.locations.NrnSectionCompLocation(
-<<<<<<< HEAD
-            name="test", sec_name="dend[1]", comp_x=0.5
-        )
-        nt.assert_equal(self.loc.name, "test")
-=======
             name='test',
             sec_name='dend[1]',
             comp_x=0.5)
         assert self.loc.name == 'test'
->>>>>>> 831c86f2
         self.sim = ephys.simulators.NrnSimulator()
 
     def test_instantiate(self):
@@ -81,13 +63,11 @@
         class Cell(object):
 
             """Cell class"""
-
             pass
-
         cell = Cell()
         soma = self.sim.neuron.h.Section()
-        dend1 = self.sim.neuron.h.Section(name="dend1")
-        dend2 = self.sim.neuron.h.Section(name="dend2")
+        dend1 = self.sim.neuron.h.Section(name='dend1')
+        dend2 = self.sim.neuron.h.Section(name='dend2')
 
         cell.soma = [soma]
         cell.dend = [dend1, dend2]
@@ -99,11 +79,7 @@
         assert dend_comp == dend2(0.5)
 
 
-<<<<<<< HEAD
-@attr("unit")
-=======
-@pytest.mark.unit
->>>>>>> 831c86f2
+@pytest.mark.unit
 class TestNrnSeclistCompLocation(object):
 
     """Test class for NrnSectionCompLocation"""
@@ -111,20 +87,16 @@
     def setup(self):
         """Setup"""
         self.loc = ephys.locations.NrnSeclistCompLocation(
-            name="test", seclist_name="somatic", sec_index=0, comp_x=0.5
-        )
+            name='test',
+            seclist_name='somatic',
+            sec_index=0,
+            comp_x=0.5)
         self.loc_dend = ephys.locations.NrnSeclistCompLocation(
-<<<<<<< HEAD
-            name="test", seclist_name="basal", sec_index=1, comp_x=0.5
-        )
-        nt.assert_equal(self.loc.name, "test")
-=======
             name='test',
             seclist_name='basal',
             sec_index=1,
             comp_x=0.5)
         assert self.loc.name == 'test'
->>>>>>> 831c86f2
         self.sim = ephys.simulators.NrnSimulator()
 
     def test_instantiate(self):
@@ -133,13 +105,12 @@
         # Create a little test class with a soma and two dendritic sections
         class Cell(object):
             """Cell class"""
-
             pass
 
         cell = Cell()
         soma = self.sim.neuron.h.Section()
-        dend1 = self.sim.neuron.h.Section(name="dend1")
-        dend2 = self.sim.neuron.h.Section(name="dend2")
+        dend1 = self.sim.neuron.h.Section(name='dend1')
+        dend2 = self.sim.neuron.h.Section(name='dend2')
 
         cell.somatic = self.sim.neuron.h.SectionList()
         cell.somatic.append(soma)
@@ -157,11 +128,7 @@
             soma_comp = self.loc.instantiate(sim=self.sim, icell=cell)
 
 
-<<<<<<< HEAD
-@attr("unit")
-=======
-@pytest.mark.unit
->>>>>>> 831c86f2
+@pytest.mark.unit
 class TestNrnSomaDistanceCompLocation(object):
 
     """Test class for NrnSomaDistanceCompLocation"""
@@ -169,16 +136,10 @@
     def setup(self):
         """Setup"""
         self.loc = ephys.locations.NrnSomaDistanceCompLocation(
-<<<<<<< HEAD
-            "test", 125, "testdend"
-        )
-        nt.assert_equal(self.loc.name, "test")
-=======
             'test',
             125,
             'testdend')
         assert self.loc.name == 'test'
->>>>>>> 831c86f2
         self.sim = ephys.simulators.NrnSimulator()
 
     def test_instantiate(self):
@@ -188,32 +149,21 @@
         class Cell(object):
 
             """Cell class"""
-
             pass
-
         cell = Cell()
         soma = self.sim.neuron.h.Section()
         cell.soma = [soma]
         cell.testdend = self.sim.neuron.h.SectionList()
-        dend1 = self.sim.neuron.h.Section(name="dend1")
-        dend2 = self.sim.neuron.h.Section(name="dend2")
+        dend1 = self.sim.neuron.h.Section(name='dend1')
+        dend2 = self.sim.neuron.h.Section(name='dend2')
 
         cell.testdend.append(sec=dend1)
         cell.testdend.append(sec=dend2)
 
-<<<<<<< HEAD
-        nt.assert_raises(
-            ephys.locations.EPhysLocInstantiateException,
-            self.loc.instantiate,
-            sim=self.sim,
-            icell=cell,
-        )
-=======
         pytest.raises(ephys.locations.EPhysLocInstantiateException,
                       self.loc.instantiate,
                       sim=self.sim,
                       icell=cell)
->>>>>>> 831c86f2
 
         dend1.connect(soma(0.5), 0.0)
         dend2.connect(dend1(1.0), 0.0)
@@ -222,33 +172,25 @@
         assert comp == dend2(0.5)
 
 
-<<<<<<< HEAD
-@attr("unit")
-=======
-@pytest.mark.unit
->>>>>>> 831c86f2
+@pytest.mark.unit
 def test_serialize():
     """ephys.locations: Test serialize functionality"""
     from bluepyopt.ephys.locations import (
         NrnSeclistCompLocation,
         NrnSeclistLocation,
         NrnSeclistSecLocation,
-        NrnSomaDistanceCompLocation,
-    )
-
-    seclist_name, sec_index, comp_x, soma_distance = "somatic", 0, 0.5, 800
+        NrnSomaDistanceCompLocation)
+
+    seclist_name, sec_index, comp_x, soma_distance = 'somatic', 0, 0.5, 800
     locations = (
-        NrnSeclistCompLocation(
-            "NrnSeclistCompLocation", seclist_name, sec_index, comp_x
-        ),
-        NrnSeclistLocation("NrnSeclistLocation", seclist_name),
+        NrnSeclistCompLocation('NrnSeclistCompLocation',
+                               seclist_name, sec_index, comp_x),
+        NrnSeclistLocation(
+            'NrnSeclistLocation', seclist_name),
         NrnSeclistSecLocation(
-            "NrnSeclistSecLocation", seclist_name, sec_index
-        ),
+            'NrnSeclistSecLocation', seclist_name, sec_index),
         NrnSomaDistanceCompLocation(
-            "NrnSomaDistanceCompLocation", soma_distance, seclist_name
-        ),
-    )
+            'NrnSomaDistanceCompLocation', soma_distance, seclist_name),)
 
     for loc in locations:
         serialized = loc.to_dict()
