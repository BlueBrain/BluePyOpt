--- conflicted
+++ resolved
@@ -10,68 +10,32 @@
 import deap.tools
 
 
-<<<<<<< HEAD
-@attr("unit")
-=======
 @pytest.mark.unit
->>>>>>> 831c86f2
 def test_DEAPOptimisation_constructor():
     "deapext.optimisation: Testing constructor DEAPOptimisation"
 
     simplecell = bluepyopt.ephys.examples.simplecell.SimpleCell()
     optimisation = bluepyopt.deapext.optimisations.DEAPOptimisation(
-<<<<<<< HEAD
-        examples.simplecell.cell_evaluator, map_function=map
-    )
-
-    nt.assert_is_instance(
-        optimisation, bluepyopt.deapext.optimisations.DEAPOptimisation
-    )
-    nt.assert_is_instance(
-        optimisation.evaluator, bluepyopt.evaluators.Evaluator
-    )
-=======
         simplecell.cell_evaluator, map_function=map)
 
     assert isinstance(optimisation,
                       bluepyopt.deapext.optimisations.DEAPOptimisation)
     assert isinstance(optimisation.evaluator,
                       bluepyopt.evaluators.Evaluator)
->>>>>>> 831c86f2
 
     pytest.raises(
         ValueError,
         bluepyopt.deapext.optimisations.DEAPOptimisation,
-<<<<<<< HEAD
-        examples.simplecell.cell_evaluator,
-        selector_name="wrong",
-    )
-
-
-@attr("unit")
-=======
         simplecell.cell_evaluator,
         selector_name='wrong')
 
 
 @pytest.mark.unit
->>>>>>> 831c86f2
 def test_IBEADEAPOptimisation_constructor():
     "deapext.optimisation: Testing constructor IBEADEAPOptimisation"
 
     simplecell = bluepyopt.ephys.examples.simplecell.SimpleCell()
     optimisation = bluepyopt.deapext.optimisations.IBEADEAPOptimisation(
-<<<<<<< HEAD
-        examples.simplecell.cell_evaluator, map_function=map
-    )
-
-    nt.assert_is_instance(
-        optimisation, bluepyopt.deapext.optimisations.IBEADEAPOptimisation
-    )
-
-
-@attr("unit")
-=======
         simplecell.cell_evaluator, map_function=map)
 
     assert isinstance(optimisation,
@@ -79,32 +43,16 @@
 
 
 @pytest.mark.unit
->>>>>>> 831c86f2
 def test_DEAPOptimisation_run():
     "deapext.optimisation: Testing DEAPOptimisation run"
 
     simplecell = bluepyopt.ephys.examples.simplecell.SimpleCell()
     optimisation = bluepyopt.optimisations.DEAPOptimisation(
-<<<<<<< HEAD
-        examples.simplecell.cell_evaluator, offspring_size=1
-    )
-=======
         simplecell.cell_evaluator, offspring_size=1)
->>>>>>> 831c86f2
 
     pop, hof, log, hist = optimisation.run(max_ngen=1)
 
     ind = [0.06007731830843009, 0.06508319290092013]
-<<<<<<< HEAD
-    nt.assert_equal(len(pop), 1)
-    nt.assert_almost_equal(pop[0], ind)
-    nt.assert_almost_equal(hof[0], ind)
-    nt.assert_equal(log[0]["nevals"], 1)
-    nt.assert_almost_equal(hist.genealogy_history[1], ind)
-
-
-@attr("unit")
-=======
     assert len(pop) == 1
     numpy.testing.assert_almost_equal(pop[0], ind)
     numpy.testing.assert_almost_equal(hof[0], ind)
@@ -129,7 +77,6 @@
 
 
 @pytest.mark.unit
->>>>>>> 831c86f2
 def test_selectorname():
     "deapext.optimisation: Testing selector_name argument"
 
@@ -137,29 +84,6 @@
 
     # Test default value
     ibea_optimisation = bluepyopt.optimisations.DEAPOptimisation(
-<<<<<<< HEAD
-        examples.simplecell.cell_evaluator
-    )
-    nt.assert_equal(ibea_optimisation.selector_name, "IBEA")
-
-    # Test NSGA2 selector
-    nsga2_optimisation = bluepyopt.optimisations.DEAPOptimisation(
-        examples.simplecell.cell_evaluator, selector_name="NSGA2"
-    )
-
-    nt.assert_equal(
-        nsga2_optimisation.toolbox.select.func, deap.tools.emo.selNSGA2
-    )
-
-    # Test IBEA selector
-    ibea_optimisation = bluepyopt.optimisations.DEAPOptimisation(
-        examples.simplecell.cell_evaluator, selector_name="IBEA"
-    )
-
-    nt.assert_equal(
-        ibea_optimisation.toolbox.select.func, bluepyopt.deapext.tools.selIBEA
-    )
-=======
         simplecell.cell_evaluator)
     assert ibea_optimisation.selector_name == 'IBEA'
 
@@ -181,5 +105,4 @@
 
     assert (
         ibea_optimisation.toolbox.select.func
-        == bluepyopt.deapext.tools.selIBEA)
->>>>>>> 831c86f2
+        == bluepyopt.deapext.tools.selIBEA)