"""selIBEA tests"""


import deap
import numpy

import bluepyopt.deapext
<<<<<<< HEAD
from bluepyopt.deapext.tools.selIBEA import (
    _calc_fitness_components,
    _mating_selection,
)
from deapext_test_utils import make_mock_population
=======
from bluepyopt.deapext.tools.selIBEA \
    import (_calc_fitness_components, _mating_selection,)
from .deapext_test_utils import make_mock_population
>>>>>>> 831c86f2

import pytest


<<<<<<< HEAD
@attr("unit")
=======
@pytest.mark.unit
>>>>>>> 831c86f2
def test_calc_fitness_components():
    """deapext.selIBEA: test calc_fitness_components"""
    KAPPA = 0.05
    population = make_mock_population()

    components = _calc_fitness_components(population, kappa=KAPPA)

    expected = numpy.array(
        [
            [
                1.00000000e00,
                4.30002298e-05,
                4.26748513e-09,
                2.06115362e-09,
                9.71587289e-03,
            ],
            [
                5.11484499e-09,
                1.00000000e00,
                2.02317572e-07,
                4.79335491e-05,
                3.52720088e-08,
            ],
            [
                6.75130710e-07,
                1.23735078e00,
                1.00000000e00,
                2.77149617e-01,
                8.37712763e-06,
            ],
            [
                2.06115362e-09,
                3.04444453e-04,
                8.15288827e-08,
                1.00000000e00,
                2.06115362e-09,
            ],
            [
                2.06115362e-09,
                6.75565231e-04,
                4.39228177e-07,
                2.12142918e-07,
                1.00000000e00,
            ],
        ]
    )

    assert numpy.allclose(expected, components)


<<<<<<< HEAD
@attr("unit")
=======
@pytest.mark.unit
>>>>>>> 831c86f2
def test_mating_selection():
    """deapext.selIBEA: test mating selection"""

    PARENT_COUNT = 10
    population = make_mock_population()
    parents = _mating_selection(population, PARENT_COUNT, 5)
    assert len(parents) == PARENT_COUNT
    expected = [1, 1, 1, 1, 1, 0, 1, 0, 0, 0]
    assert expected == [ind.ibea_fitness for ind in parents]


<<<<<<< HEAD
@attr("unit")
=======
@pytest.mark.unit
>>>>>>> 831c86f2
def test_selibea_init():
    """deapext.selIBEA: test selIBEA init"""

    deap.creator.create("fit", deap.base.Fitness, weights=(-1.0,))
    deap.creator.create(
        "ind", numpy.ndarray, fitness=deap.creator.__dict__["fit"]
    )

    numpy.random.seed(1)

    population = [
        deap.creator.__dict__["ind"](x)
        for x in numpy.random.uniform(0, 1, (10, 2))
    ]

    for ind in population:
        ind.fitness.values = (numpy.random.uniform(0, 1),)

    mu = 5
    parents = bluepyopt.deapext.tools.selIBEA(population, mu)

    assert len(parents) == mu<|MERGE_RESOLUTION|>--- conflicted
+++ resolved
@@ -5,26 +5,14 @@
 import numpy
 
 import bluepyopt.deapext
-<<<<<<< HEAD
-from bluepyopt.deapext.tools.selIBEA import (
-    _calc_fitness_components,
-    _mating_selection,
-)
-from deapext_test_utils import make_mock_population
-=======
 from bluepyopt.deapext.tools.selIBEA \
     import (_calc_fitness_components, _mating_selection,)
 from .deapext_test_utils import make_mock_population
->>>>>>> 831c86f2
 
 import pytest
 
 
-<<<<<<< HEAD
-@attr("unit")
-=======
 @pytest.mark.unit
->>>>>>> 831c86f2
 def test_calc_fitness_components():
     """deapext.selIBEA: test calc_fitness_components"""
     KAPPA = 0.05
@@ -34,52 +22,22 @@
 
     expected = numpy.array(
         [
-            [
-                1.00000000e00,
-                4.30002298e-05,
-                4.26748513e-09,
-                2.06115362e-09,
-                9.71587289e-03,
-            ],
-            [
-                5.11484499e-09,
-                1.00000000e00,
-                2.02317572e-07,
-                4.79335491e-05,
-                3.52720088e-08,
-            ],
-            [
-                6.75130710e-07,
-                1.23735078e00,
-                1.00000000e00,
-                2.77149617e-01,
-                8.37712763e-06,
-            ],
-            [
-                2.06115362e-09,
-                3.04444453e-04,
-                8.15288827e-08,
-                1.00000000e00,
-                2.06115362e-09,
-            ],
-            [
-                2.06115362e-09,
-                6.75565231e-04,
-                4.39228177e-07,
-                2.12142918e-07,
-                1.00000000e00,
-            ],
-        ]
-    )
+            [1.00000000e+00, 4.30002298e-05, 4.26748513e-09, 2.06115362e-09,
+             9.71587289e-03],
+            [5.11484499e-09, 1.00000000e+00, 2.02317572e-07, 4.79335491e-05,
+             3.52720088e-08],
+            [6.75130710e-07, 1.23735078e+00, 1.00000000e+00, 2.77149617e-01,
+             8.37712763e-06],
+            [2.06115362e-09, 3.04444453e-04, 8.15288827e-08, 1.00000000e+00,
+             2.06115362e-09],
+            [2.06115362e-09, 6.75565231e-04, 4.39228177e-07, 2.12142918e-07,
+             1.00000000e+00]
+        ])
 
     assert numpy.allclose(expected, components)
 
 
-<<<<<<< HEAD
-@attr("unit")
-=======
 @pytest.mark.unit
->>>>>>> 831c86f2
 def test_mating_selection():
     """deapext.selIBEA: test mating selection"""
 
@@ -91,28 +49,24 @@
     assert expected == [ind.ibea_fitness for ind in parents]
 
 
-<<<<<<< HEAD
-@attr("unit")
-=======
 @pytest.mark.unit
->>>>>>> 831c86f2
 def test_selibea_init():
     """deapext.selIBEA: test selIBEA init"""
 
-    deap.creator.create("fit", deap.base.Fitness, weights=(-1.0,))
+    deap.creator.create('fit', deap.base.Fitness, weights=(-1.0,))
     deap.creator.create(
-        "ind", numpy.ndarray, fitness=deap.creator.__dict__["fit"]
-    )
+        'ind',
+        numpy.ndarray,
+        fitness=deap.creator.__dict__['fit'])
 
     numpy.random.seed(1)
 
-    population = [
-        deap.creator.__dict__["ind"](x)
-        for x in numpy.random.uniform(0, 1, (10, 2))
-    ]
+    population = [deap.creator.__dict__['ind'](x)
+                  for x in numpy.random.uniform(0, 1,
+                                                (10, 2))]
 
     for ind in population:
-        ind.fitness.values = (numpy.random.uniform(0, 1),)
+        ind.fitness.values = (numpy.random.uniform(0, 1), )
 
     mu = 5
     parents = bluepyopt.deapext.tools.selIBEA(population, mu)
