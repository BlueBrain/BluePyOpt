--- conflicted
+++ resolved
@@ -12,23 +12,19 @@
 import pytest
 
 
-<<<<<<< HEAD
-@attr("unit")
-=======
 @pytest.mark.unit
->>>>>>> 831c86f2
 def test_eaAlphaMuPlusLambdaCheckpoint():
     """deapext.algorithms: Testing eaAlphaMuPlusLambdaCheckpoint"""
 
-    deap.creator.create("fit", deap.base.Fitness, weights=(-1.0,))
+    deap.creator.create('fit', deap.base.Fitness, weights=(-1.0,))
     deap.creator.create(
-        "ind", numpy.ndarray, fitness=deap.creator.__dict__["fit"]
-    )
+        'ind',
+        numpy.ndarray,
+        fitness=deap.creator.__dict__['fit'])
 
-    population = [
-        deap.creator.__dict__["ind"](x)
-        for x in numpy.random.uniform(0, 1, (10, 2))
-    ]
+    population = [deap.creator.__dict__['ind'](x)
+                  for x in numpy.random.uniform(0, 1,
+                                                (10, 2))]
 
     toolbox = deap.base.Toolbox()
     toolbox.register("evaluate", deap.benchmarks.sphere)
@@ -37,24 +33,19 @@
     toolbox.register("select", lambda pop, mu: pop)
     toolbox.register("variate", lambda par, toolb, cxpb, mutpb: par)
 
-    (
-        population,
-        hof,
-        logbook,
-        history,
-    ) = bluepyopt.deapext.algorithms.eaAlphaMuPlusLambdaCheckpoint(
-        population=population,
-        toolbox=toolbox,
-        mu=1.0,
-        cxpb=1.0,
-        mutpb=1.0,
-        ngen=2,
-        stats=None,
-        halloffame=None,
-        cp_frequency=1,
-        cp_filename=None,
-        continue_cp=False,
-    )
+    population, hof, logbook, history = \
+        bluepyopt.deapext.algorithms.eaAlphaMuPlusLambdaCheckpoint(
+            population=population,
+            toolbox=toolbox,
+            mu=1.0,
+            cxpb=1.0,
+            mutpb=1.0,
+            ngen=2,
+            stats=None,
+            halloffame=None,
+            cp_frequency=1,
+            cp_filename=None,
+            continue_cp=False)
 
     assert isinstance(population, list)
     assert len(population) == 20
@@ -62,23 +53,19 @@
     assert isinstance(history, deap.tools.support.History)
 
 
-<<<<<<< HEAD
-@attr("unit")
-=======
 @pytest.mark.unit
->>>>>>> 831c86f2
 def test_eaAlphaMuPlusLambdaCheckpoint_with_checkpoint():
     """deapext.algorithms: Testing eaAlphaMuPlusLambdaCheckpoint"""
 
-    deap.creator.create("fit", deap.base.Fitness, weights=(-1.0,))
+    deap.creator.create('fit', deap.base.Fitness, weights=(-1.0,))
     deap.creator.create(
-        "ind", numpy.ndarray, fitness=deap.creator.__dict__["fit"]
-    )
+        'ind',
+        numpy.ndarray,
+        fitness=deap.creator.__dict__['fit'])
 
-    population = [
-        deap.creator.__dict__["ind"](x)
-        for x in numpy.random.uniform(0, 1, (10, 2))
-    ]
+    population = [deap.creator.__dict__['ind'](x)
+                  for x in numpy.random.uniform(0, 1,
+                                                (10, 2))]
 
     toolbox = deap.base.Toolbox()
     toolbox.register("evaluate", deap.benchmarks.sphere)
@@ -86,68 +73,24 @@
     toolbox.register("mutate", lambda x: (x,))
     toolbox.register("select", lambda pop, mu: pop)
 
-    with mock.patch("pickle.dump"):
-        with mock.patch(
-            "bluepyopt.deapext.algorithms.open", return_value=None
-        ):
-            (
-                population,
-                hof,
-                logbook,
-                history,
-            ) = bluepyopt.deapext.algorithms.eaAlphaMuPlusLambdaCheckpoint(
-                population=population,
-                toolbox=toolbox,
-                mu=1.0,
-                cxpb=1.0,
-                mutpb=1.0,
-                ngen=2,
-                stats=None,
-                halloffame=None,
-                cp_frequency=1,
-                cp_filename="cp_test",
-                continue_cp=False,
-            )
+    with mock.patch('pickle.dump'):
+        with mock.patch('bluepyopt.deapext.algorithms.open',
+                        return_value=None):
+            population, hof, logbook, history = \
+                bluepyopt.deapext.algorithms.eaAlphaMuPlusLambdaCheckpoint(
+                    population=population,
+                    toolbox=toolbox,
+                    mu=1.0,
+                    cxpb=1.0,
+                    mutpb=1.0,
+                    ngen=2,
+                    stats=None,
+                    halloffame=None,
+                    cp_frequency=1,
+                    cp_filename='cp_test',
+                    continue_cp=False)
 
     import random
-<<<<<<< HEAD
-
-    with mock.patch(
-        "pickle.load",
-        return_value={
-            "population": population,
-            "logbook": logbook,
-            "history": history,
-            "parents": None,
-            "halloffame": None,
-            "rndstate": random.getstate(),
-            "generation": 1,
-        },
-    ):
-        with mock.patch(
-            "bluepyopt.deapext.algorithms.open", return_value=None
-        ):
-            (
-                new_population,
-                hof,
-                logbook,
-                history,
-            ) = bluepyopt.deapext.algorithms.eaAlphaMuPlusLambdaCheckpoint(
-                population=population,
-                toolbox=toolbox,
-                mu=1.0,
-                cxpb=1.0,
-                mutpb=1.0,
-                ngen=0,
-                stats=None,
-                halloffame=None,
-                cp_frequency=1,
-                cp_filename="cp_test",
-                continue_cp=True,
-            )
-
-    nt.assert_equal(new_population, population)
-=======
     with mock.patch('pickle.load', return_value={'population': population,
                                                  'logbook': logbook,
                                                  'history': history,
@@ -171,5 +114,4 @@
                     cp_filename='cp_test',
                     continue_cp=True)
     for ind1, ind2 in zip(new_population, population):
-        assert list(ind1) == list(ind2)
->>>>>>> 831c86f2
+        assert list(ind1) == list(ind2)