"""Optimisation class"""

"""
Copyright (c) 2016-2020, EPFL/Blue Brain Project

 This file is part of BluePyOpt <https://github.com/BlueBrain/BluePyOpt>

 This library is free software; you can redistribute it and/or modify it under
 the terms of the GNU Lesser General Public License version 3.0 as published
 by the Free Software Foundation.

 This library is distributed in the hope that it will be useful, but WITHOUT
 ANY WARRANTY; without even the implied warranty of MERCHANTABILITY or FITNESS
 FOR A PARTICULAR PURPOSE.  See the GNU Lesser General Public License for more
 details.

 You should have received a copy of the GNU Lesser General Public License
 along with this library; if not, write to the Free Software Foundation, Inc.,
 51 Franklin Street, Fifth Floor, Boston, MA 02110-1301 USA.
"""

# pylint: disable=R0914, R0912


import random
import logging
<<<<<<< HEAD
import os
import shutil
=======
import shutil
import os
>>>>>>> 831c86f2

import deap.algorithms
import deap.tools
import pickle

from .stoppingCriteria import MaxNGen
from . import utils

logger = logging.getLogger(__name__)


def _define_fitness(pop, obj_size):
    ''' Re-instanciate the fitness of the individuals for it to matches the
    evaluation function.
    '''
    from .optimisations import WSListIndividual

    new_pop = []
    if pop:
        for ind in pop:
            new_pop.append(WSListIndividual(list(ind), obj_size=obj_size))

    return new_pop


def _evaluate_invalid_fitness(toolbox, population):
    """Evaluate the individuals with an invalid fitness

    Returns the count of individuals with invalid fitness
    """
    invalid_ind = [ind for ind in population if not ind.fitness.valid]
    fitnesses = toolbox.map(toolbox.evaluate, invalid_ind)
    for ind, fit in zip(invalid_ind, fitnesses):
        ind.fitness.values = fit

    return len(invalid_ind)


def _get_offspring(parents, toolbox, cxpb, mutpb):
<<<<<<< HEAD
    """return the offsprint, use toolbox.variate if possible"""
    if hasattr(toolbox, "variate"):
=======
    '''return the offspring, use toolbox.variate if possible'''
    if hasattr(toolbox, 'variate'):
>>>>>>> 831c86f2
        return toolbox.variate(parents, toolbox, cxpb, mutpb)
    return deap.algorithms.varAnd(parents, toolbox, cxpb, mutpb)


def _check_stopping_criteria(criteria, params):
    for c in criteria:
        c.check(params)
        if c.criteria_met:
            logger.info("Run stopped because of stopping criteria: " + c.name)
            return True
    else:
        return False


def eaAlphaMuPlusLambdaCheckpoint(
    population,
    toolbox,
    mu,
    cxpb,
    mutpb,
    ngen,
    stats=None,
    halloffame=None,
    cp_frequency=1,
    cp_filename=None,
    continue_cp=False,
):
    r"""This is the :math:`(~\alpha,\mu~,~\lambda)` evolutionary algorithm

    Args:
        population(list of deap Individuals)
        toolbox(deap Toolbox)
        mu(int): Total parent population size of EA
        cxpb(float): Crossover probability
        mutpb(float): Mutation probability
        ngen(int): Total number of generation to run
        stats(deap.tools.Statistics): generation of statistics
        halloffame(deap.tools.HallOfFame): hall of fame
        cp_frequency(int): generations between checkpoints
        cp_filename(string): path to checkpoint filename
        continue_cp(bool): whether to continue
    """

    if cp_filename:
<<<<<<< HEAD
        cp_filename_tmp = str(cp_filename) + ".tmp"
=======
        cp_filename_tmp = cp_filename + '.tmp'
>>>>>>> 831c86f2

    if continue_cp:
        # A file name has been given, then load the data from the file
        cp = pickle.load(open(cp_filename, "rb"))
        population = cp["population"]
        parents = cp["parents"]
        start_gen = cp["generation"]
        halloffame = cp["halloffame"]
        logbook = cp["logbook"]
        history = cp["history"]
        random.setstate(cp["rndstate"])

        # Assert that the fitness of the individuals match the evaluator
        obj_size = len(population[0].fitness.wvalues)
        population = _define_fitness(population, obj_size)
        parents = _define_fitness(parents, obj_size)
        _evaluate_invalid_fitness(toolbox, parents)
        _evaluate_invalid_fitness(toolbox, population)

    else:
        # Start a new evolution
        start_gen = 1
        parents = population[:]
        logbook = deap.tools.Logbook()
        logbook.header = ["gen", "nevals"] + (stats.fields if stats else [])
        history = deap.tools.History()

        invalid_count = _evaluate_invalid_fitness(toolbox, population)
        utils.update_history_and_hof(halloffame, history, population)
        utils.record_stats(
            stats, logbook, start_gen, population, invalid_count
        )

    stopping_criteria = [MaxNGen(ngen)]

    # Begin the generational process
    gen = start_gen + 1
    stopping_params = {"gen": gen}
    while not (_check_stopping_criteria(stopping_criteria, stopping_params)):
        offspring = _get_offspring(parents, toolbox, cxpb, mutpb)

        population = parents + offspring

        invalid_count = _evaluate_invalid_fitness(toolbox, offspring)
        utils.update_history_and_hof(halloffame, history, population)
        utils.record_stats(stats, logbook, gen, population, invalid_count)

        # Select the next generation parents
        parents = toolbox.select(population, mu)

        logger.info(logbook.stream)

<<<<<<< HEAD
        if cp_filename and cp_frequency and gen % cp_frequency == 0:
            cp = dict(
                population=population,
                generation=gen,
                parents=parents,
                halloffame=halloffame,
                history=history,
                logbook=logbook,
                rndstate=random.getstate(),
            )
            pickle.dump(cp, open(cp_filename_tmp, "wb"))
            if os.path.isfile(cp_filename_tmp):
                shutil.copy(cp_filename_tmp, cp_filename)
                logger.debug("Wrote checkpoint to %s", cp_filename)
=======
        if(cp_filename and cp_frequency and
           gen % cp_frequency == 0):
            cp = dict(population=population,
                      generation=gen,
                      parents=parents,
                      halloffame=halloffame,
                      history=history,
                      logbook=logbook,
                      rndstate=random.getstate())
            pickle.dump(cp, open(cp_filename_tmp, "wb"))
            if os.path.isfile(cp_filename_tmp):
                shutil.copy(cp_filename_tmp, cp_filename)
                logger.debug('Wrote checkpoint to %s', cp_filename)
>>>>>>> 831c86f2

        gen += 1
        stopping_params["gen"] = gen

    return population, halloffame, logbook, history<|MERGE_RESOLUTION|>--- conflicted
+++ resolved
@@ -24,22 +24,16 @@
 
 import random
 import logging
-<<<<<<< HEAD
-import os
-import shutil
-=======
 import shutil
 import os
->>>>>>> 831c86f2
 
 import deap.algorithms
 import deap.tools
 import pickle
 
 from .stoppingCriteria import MaxNGen
-from . import utils
 
-logger = logging.getLogger(__name__)
+logger = logging.getLogger('__main__')
 
 
 def _define_fitness(pop, obj_size):
@@ -57,10 +51,10 @@
 
 
 def _evaluate_invalid_fitness(toolbox, population):
-    """Evaluate the individuals with an invalid fitness
+    '''Evaluate the individuals with an invalid fitness
 
     Returns the count of individuals with invalid fitness
-    """
+    '''
     invalid_ind = [ind for ind in population if not ind.fitness.valid]
     fitnesses = toolbox.map(toolbox.evaluate, invalid_ind)
     for ind, fit in zip(invalid_ind, fitnesses):
@@ -69,14 +63,26 @@
     return len(invalid_ind)
 
 
+def _update_history_and_hof(halloffame, history, population):
+    '''Update the hall of fame with the generated individuals
+
+    Note: History and Hall-of-Fame behave like dictionaries
+    '''
+    if halloffame is not None:
+        halloffame.update(population)
+
+    history.update(population)
+
+
+def _record_stats(stats, logbook, gen, population, invalid_count):
+    '''Update the statistics with the new population'''
+    record = stats.compile(population) if stats is not None else {}
+    logbook.record(gen=gen, nevals=invalid_count, **record)
+
+
 def _get_offspring(parents, toolbox, cxpb, mutpb):
-<<<<<<< HEAD
-    """return the offsprint, use toolbox.variate if possible"""
-    if hasattr(toolbox, "variate"):
-=======
     '''return the offspring, use toolbox.variate if possible'''
     if hasattr(toolbox, 'variate'):
->>>>>>> 831c86f2
         return toolbox.variate(parents, toolbox, cxpb, mutpb)
     return deap.algorithms.varAnd(parents, toolbox, cxpb, mutpb)
 
@@ -85,25 +91,25 @@
     for c in criteria:
         c.check(params)
         if c.criteria_met:
-            logger.info("Run stopped because of stopping criteria: " + c.name)
+            logger.info('Run stopped because of stopping criteria: ' +
+                        c.name)
             return True
     else:
         return False
 
 
 def eaAlphaMuPlusLambdaCheckpoint(
-    population,
-    toolbox,
-    mu,
-    cxpb,
-    mutpb,
-    ngen,
-    stats=None,
-    halloffame=None,
-    cp_frequency=1,
-    cp_filename=None,
-    continue_cp=False,
-):
+        population,
+        toolbox,
+        mu,
+        cxpb,
+        mutpb,
+        ngen,
+        stats=None,
+        halloffame=None,
+        cp_frequency=1,
+        cp_filename=None,
+        continue_cp=False):
     r"""This is the :math:`(~\alpha,\mu~,~\lambda)` evolutionary algorithm
 
     Args:
@@ -121,11 +127,7 @@
     """
 
     if cp_filename:
-<<<<<<< HEAD
-        cp_filename_tmp = str(cp_filename) + ".tmp"
-=======
         cp_filename_tmp = cp_filename + '.tmp'
->>>>>>> 831c86f2
 
     if continue_cp:
         # A file name has been given, then load the data from the file
@@ -150,50 +152,32 @@
         start_gen = 1
         parents = population[:]
         logbook = deap.tools.Logbook()
-        logbook.header = ["gen", "nevals"] + (stats.fields if stats else [])
+        logbook.header = ['gen', 'nevals'] + (stats.fields if stats else [])
         history = deap.tools.History()
 
         invalid_count = _evaluate_invalid_fitness(toolbox, population)
-        utils.update_history_and_hof(halloffame, history, population)
-        utils.record_stats(
-            stats, logbook, start_gen, population, invalid_count
-        )
+        _update_history_and_hof(halloffame, history, population)
+        _record_stats(stats, logbook, start_gen, population, invalid_count)
 
     stopping_criteria = [MaxNGen(ngen)]
 
     # Begin the generational process
     gen = start_gen + 1
     stopping_params = {"gen": gen}
-    while not (_check_stopping_criteria(stopping_criteria, stopping_params)):
+    while not(_check_stopping_criteria(stopping_criteria, stopping_params)):
         offspring = _get_offspring(parents, toolbox, cxpb, mutpb)
 
         population = parents + offspring
 
         invalid_count = _evaluate_invalid_fitness(toolbox, offspring)
-        utils.update_history_and_hof(halloffame, history, population)
-        utils.record_stats(stats, logbook, gen, population, invalid_count)
+        _update_history_and_hof(halloffame, history, population)
+        _record_stats(stats, logbook, gen, population, invalid_count)
 
         # Select the next generation parents
         parents = toolbox.select(population, mu)
 
         logger.info(logbook.stream)
 
-<<<<<<< HEAD
-        if cp_filename and cp_frequency and gen % cp_frequency == 0:
-            cp = dict(
-                population=population,
-                generation=gen,
-                parents=parents,
-                halloffame=halloffame,
-                history=history,
-                logbook=logbook,
-                rndstate=random.getstate(),
-            )
-            pickle.dump(cp, open(cp_filename_tmp, "wb"))
-            if os.path.isfile(cp_filename_tmp):
-                shutil.copy(cp_filename_tmp, cp_filename)
-                logger.debug("Wrote checkpoint to %s", cp_filename)
-=======
         if(cp_filename and cp_frequency and
            gen % cp_frequency == 0):
             cp = dict(population=population,
@@ -207,7 +191,6 @@
             if os.path.isfile(cp_filename_tmp):
                 shutil.copy(cp_filename_tmp, cp_filename)
                 logger.debug('Wrote checkpoint to %s', cp_filename)
->>>>>>> 831c86f2
 
         gen += 1
         stopping_params["gen"] = gen
