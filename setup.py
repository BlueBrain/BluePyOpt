--- conflicted
+++ resolved
@@ -41,17 +41,12 @@
         'pickleshare>=0.7.3',
         'Jinja2>=2.8',
         'future',
-<<<<<<< HEAD
-	    'Pebble>=4.3.10',
-        'LFPy'],
-=======
         'Pebble>=4.3.10'
         ],
     extras_require={
         'all': EXTRA_SCOOP,
         'scoop': EXTRA_SCOOP,
         },
->>>>>>> 831c86f2
     packages=setuptools.find_packages(
         exclude=(
             'examples',
