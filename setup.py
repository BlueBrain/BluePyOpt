--- conflicted
+++ resolved
@@ -44,19 +44,16 @@
         "efel"],
 
 	extras_require={'neo': ['neo[neomatlabio]>=0.5.1'],
+					'sciunit':['sciunit==0.2.3'],
 					'numba':['numba==0.45.1'],
 					'dask':['dask==2.5.2'],
 					'streamlit':['streamlit'],
 					'tqdm':['tqdm==4.48.2'],
- 			        'neuronunit': ['neuronunit @ git+https://github.com/russelljjarvis/neuronunit@optimization'],
-			        'jit_hub': ['jit_hub @ git+https://github.com/russelljjarvis/jit_hub@neuronunit'],
+			        'neuronunit': ['neuronunit','neuronunitopt==0.19'],
+			        'jithub': ['jithub','jithub==0.1.0'],
 			        'sciunit': ['sciunit @ git+https://github.com/russelljjarvis/sciunit@dev'],
-<<<<<<< HEAD
-					'allensdk':['allensdk']},
-=======
 					'allensdk':['allensdk==0.16.3'],
 					'pynwb':['pynwb']},
->>>>>>> afaca14e
 
 
 
