--- conflicted
+++ resolved
@@ -29,41 +29,38 @@
 
 # Parameters in release circuit model
 release_params = {
-    "gNaTs2_tbar_NaTs2_t.apical": 0.026145,
-    "gSKv3_1bar_SKv3_1.apical": 0.004226,
-    "gImbar_Im.apical": 0.000143,
-    "gNaTa_tbar_NaTa_t.axonal": 3.137968,
-    "gK_Tstbar_K_Tst.axonal": 0.089259,
-    "gamma_CaDynamics_E2.axonal": 0.002910,
-    "gNap_Et2bar_Nap_Et2.axonal": 0.006827,
-    "gSK_E2bar_SK_E2.axonal": 0.007104,
-    "gCa_HVAbar_Ca_HVA.axonal": 0.000990,
-    "gK_Pstbar_K_Pst.axonal": 0.973538,
-    "gSKv3_1bar_SKv3_1.axonal": 1.021945,
-    "decay_CaDynamics_E2.axonal": 287.198731,
-    "gCa_LVAstbar_Ca_LVAst.axonal": 0.008752,
-    "gamma_CaDynamics_E2.somatic": 0.000609,
-    "gSKv3_1bar_SKv3_1.somatic": 0.303472,
-    "gSK_E2bar_SK_E2.somatic": 0.008407,
-    "gCa_HVAbar_Ca_HVA.somatic": 0.000994,
-    "gNaTs2_tbar_NaTs2_t.somatic": 0.983955,
-    "decay_CaDynamics_E2.somatic": 210.485284,
-    "gCa_LVAstbar_Ca_LVAst.somatic": 0.000333,
+    'gNaTs2_tbar_NaTs2_t.apical': 0.026145,
+    'gSKv3_1bar_SKv3_1.apical': 0.004226,
+    'gImbar_Im.apical': 0.000143,
+    'gNaTa_tbar_NaTa_t.axonal': 3.137968,
+    'gK_Tstbar_K_Tst.axonal': 0.089259,
+    'gamma_CaDynamics_E2.axonal': 0.002910,
+    'gNap_Et2bar_Nap_Et2.axonal': 0.006827,
+    'gSK_E2bar_SK_E2.axonal': 0.007104,
+    'gCa_HVAbar_Ca_HVA.axonal': 0.000990,
+    'gK_Pstbar_K_Pst.axonal': 0.973538,
+    'gSKv3_1bar_SKv3_1.axonal': 1.021945,
+    'decay_CaDynamics_E2.axonal': 287.198731,
+    'gCa_LVAstbar_Ca_LVAst.axonal': 0.008752,
+    'gamma_CaDynamics_E2.somatic': 0.000609,
+    'gSKv3_1bar_SKv3_1.somatic': 0.303472,
+    'gSK_E2bar_SK_E2.somatic': 0.008407,
+    'gCa_HVAbar_Ca_HVA.somatic': 0.000994,
+    'gNaTs2_tbar_NaTs2_t.somatic': 0.983955,
+    'decay_CaDynamics_E2.somatic': 210.485284,
+    'gCa_LVAstbar_Ca_LVAst.somatic': 0.000333
 }
 
 
 def set_rcoptions(func):
-    """decorator to apply custom matplotlib rc params to function,undo after"""
+    '''decorator to apply custom matplotlib rc params to function,undo after'''
     import matplotlib
 
     def wrap(*args, **kwargs):
         """Wrap"""
-        options = {
-            "axes.linewidth": 2,
-        }
+        options = {'axes.linewidth': 2, }
         with matplotlib.rc_context(rc=options):
             func(*args, **kwargs)
-
     return wrap
 
 
@@ -79,12 +76,10 @@
         responses.append(
             cell_evaluator.run_protocols(
                 cell_evaluator.fitness_protocols.values(),
-                param_values=individual_dict,
-            )
-        )
+                param_values=individual_dict))
 
     if filename:
-        with open(filename, "w") as fd:
+        with open(filename, 'w') as fd:
             pickle.dump(responses, fd)
 
     return responses
@@ -93,14 +88,11 @@
 @set_rcoptions
 def analyse_cp(opt, cp_filename, responses_filename, figs):
     """Analyse optimisation results"""
-    (
-        (model_fig, model_box),
-        (objectives_fig, objectives_box),
-        (evol_fig, evol_box),
-    ) = figs
+    (model_fig, model_box), (objectives_fig, objectives_box), (
+        evol_fig, evol_box) = figs
 
     cp = pickle.load(open(cp_filename, "r"))
-    hof = cp["halloffame"]
+    hof = cp['halloffame']
 
     responses = get_responses(opt.evaluator, hof, responses_filename)
     plot_multiple_responses(responses, fig=model_fig)
@@ -116,69 +108,62 @@
         response = protocol.run(
             cell_model=opt.evaluator.cell_model,
             param_values=parameter_values,
-            sim=nrn,
-        )
+            sim=nrn)
         responses.update(response)
 
     objectives = opt.evaluator.fitness_calculator.calculate_scores(responses)
     plot_objectives(objectives, fig=objectives_fig, box=objectives_box)
     # objectives
 
-    plot_log(cp["logbook"], fig=evol_fig, box=evol_box)
+    plot_log(cp['logbook'], fig=evol_fig, box=evol_box)
 
 
 def plot_log(log, fig=None, box=None):
     """Plot logbook"""
 
-    gen_numbers = log.select("gen")
-    mean = np.array(log.select("avg"))
-    std = np.array(log.select("std"))
-    minimum = np.array(log.select("min"))
-
-    left_margin = box["width"] * 0.1
-    right_margin = box["width"] * 0.05
-    top_margin = box["height"] * 0.05
-    bottom_margin = box["height"] * 0.1
+    gen_numbers = log.select('gen')
+    mean = np.array(log.select('avg'))
+    std = np.array(log.select('std'))
+    minimum = np.array(log.select('min'))
+
+    left_margin = box['width'] * 0.1
+    right_margin = box['width'] * 0.05
+    top_margin = box['height'] * 0.05
+    bottom_margin = box['height'] * 0.1
 
     axes = fig.add_axes(
-        (
-            box["left"] + left_margin,
-            box["bottom"] + bottom_margin,
-            box["width"] - left_margin - right_margin,
-            box["height"] - bottom_margin - top_margin,
-        )
-    )
+        (box['left'] + left_margin,
+         box['bottom'] + bottom_margin,
+         box['width'] - left_margin - right_margin,
+         box['height'] - bottom_margin - top_margin))
 
     stdminus = mean - std
     stdplus = mean + std
     axes.plot(
         gen_numbers,
         mean,
-        color="black",
+        color='black',
         linewidth=2,
-        label="population average",
-    )
+        label='population average')
 
     axes.fill_between(
         gen_numbers,
         stdminus,
         stdplus,
-        color="lightgray",
+        color='lightgray',
         linewidth=2,
-        label=r"population standard deviation",
-    )
+        label=r'population standard deviation')
 
     axes.plot(
         gen_numbers,
         minimum,
-        color="red",
+        color='red',
         linewidth=2,
-        label="population minimum",
-    )
+        label='population minimum')
 
     axes.set_xlim(min(gen_numbers) - 1, max(gen_numbers) + 1)
-    axes.set_xlabel("Generation #")
-    axes.set_ylabel("Sum of objectives")
+    axes.set_xlabel('Generation #')
+    axes.set_ylabel('Sum of objectives')
     axes.set_ylim([0, max(stdplus)])
     axes.legend()
 
@@ -189,11 +174,10 @@
     import networkx
 
     import matplotlib.pyplot as plt
-
     plt.figure()
 
     graph = networkx.DiGraph(history.genealogy_tree)
-    graph = graph.reverse()  # Make the grah top-down
+    graph = graph.reverse()     # Make the grah top-down
     # colors = [\
     #        toolbox.evaluate(history.genealogy_history[i])[0] for i in graph]
     positions = networkx.graphviz_layout(graph, prog="dot")
@@ -204,96 +188,77 @@
     """Plot objectives of the cell model"""
 
     import collections
-<<<<<<< HEAD
-
-    objectives = collections.OrderedDict(sorted(objectives.items()))
-    left_margin = box["width"] * 0.4
-    right_margin = box["width"] * 0.05
-    top_margin = box["height"] * 0.05
-    bottom_margin = box["height"] * 0.1
-=======
     objectives = collections.OrderedDict(sorted(objectives.items()))
     left_margin = box['width'] * 0.4
     right_margin = box['width'] * 0.05
     top_margin = box['height'] * 0.05
     bottom_margin = box['height'] * 0.1
->>>>>>> 831c86f2
 
     axes = fig.add_axes(
-        (
-            box["left"] + left_margin,
-            box["bottom"] + bottom_margin,
-            box["width"] - left_margin - right_margin,
-            box["height"] - bottom_margin - top_margin,
-        )
-    )
+        (box['left'] + left_margin,
+         box['bottom'] + bottom_margin,
+         box['width'] - left_margin - right_margin,
+         box['height'] - bottom_margin - top_margin))
 
     ytick_pos = [x + 0.5 for x in range(len(objectives.keys()))]
 
-    axes.barh(
-        ytick_pos,
-        objectives.values(),
-        height=0.5,
-        align="center",
-        color="#779ECB",
-    )
+    axes.barh(ytick_pos,
+              objectives.values(),
+              height=0.5,
+              align='center',
+              color='#779ECB')
     axes.set_yticks(ytick_pos)
-    axes.set_yticklabels(objectives.keys(), size="x-small")
+    axes.set_yticklabels(objectives.keys(), size='x-small')
     axes.set_ylim(-0.5, len(objectives.values()) + 0.5)
-    axes.set_xlabel("Objective value (# std)")
-    axes.set_ylabel("Objectives")
+    axes.set_xlabel('Objective value (# std)')
+    axes.set_ylabel('Objectives')
 
 
 def plot_responses(responses, fig=None, box=None):
     """Plot responses of the cell model"""
     rec_rect = {}
-    rec_rect["left"] = box["left"]
-    rec_rect["width"] = box["width"]
-    rec_rect["height"] = float(box["height"]) / len(responses)
-    rec_rect["bottom"] = box["bottom"] + box["height"] - rec_rect["height"]
+    rec_rect['left'] = box['left']
+    rec_rect['width'] = box['width']
+    rec_rect['height'] = float(box['height']) / len(responses)
+    rec_rect['bottom'] = box['bottom'] + \
+        box['height'] - rec_rect['height']
     last = len(responses) - 1
     for i, (_, recording) in enumerate(sorted(responses.items())):
         plot_recording(recording, fig=fig, box=rec_rect, xlabel=(last == i))
-        rec_rect["bottom"] -= rec_rect["height"]
+        rec_rect['bottom'] -= rec_rect['height']
 
 
 def get_slice(start, end, data):
-    return slice(np.searchsorted(data, start), np.searchsorted(data, end))
+    return slice(np.searchsorted(data, start),
+                 np.searchsorted(data, end))
 
 
 def plot_multiple_responses(responses, fig):
-    """creates 6 subplots for step{1,2,3} / dAP traces, plots the responses"""
-    traces = (
-        "Step1.soma.v",
-        "Step2.soma.v",
-        "Step3.soma.v",
-        "bAP.dend1.v",
-        "bAP.dend2.v",
-        "bAP.soma.v",
-    )
+    '''creates 6 subplots for step{1,2,3} / dAP traces, plots the responses'''
+    traces = ('Step1.soma.v', 'Step2.soma.v', 'Step3.soma.v',
+              'bAP.dend1.v', 'bAP.dend2.v', 'bAP.soma.v', )
     plot_count = len(traces)
     ax = [fig.add_subplot(plot_count, 1, i + 1) for i in range(plot_count)]
 
     overlay_count = len(responses)
     for i, response in enumerate(reversed(responses[:overlay_count])):
-        color = "lightblue"
+        color = 'lightblue'
         if i == overlay_count - 1:
-            color = "blue"
+            color = 'blue'
 
         for i, name in enumerate(traces):
-            sl = get_slice(0, 3000, response[name]["time"])
+            sl = get_slice(0, 3000, response[name]['time'])
             ax[i].plot(
-                response[name]["time"][sl],
-                response[name]["voltage"][sl],
+                response[name]['time'][sl],
+                response[name]['voltage'][sl],
                 color=color,
-                linewidth=1,
-            )
-            ax[i].set_ylabel(name + "\nVoltage (mV)")
+                linewidth=1)
+            ax[i].set_ylabel(name + '\nVoltage (mV)')
             ax[i].set_autoscaley_on(True)
             ax[i].set_autoscalex_on(True)
             ax[i].set_ylim((-85, 50))
 
-        ax[-1].set_xlabel("Time (ms)")
+        ax[-1].set_xlabel('Time (ms)')
 
 
 def plot_recording(recording, fig=None, box=None, xlabel=False):
@@ -301,52 +266,55 @@
 
     import matplotlib.pyplot as plt
 
-    left_margin = box["width"] * 0.25
-    right_margin = box["width"] * 0.05
-    top_margin = box["height"] * 0.1
-    bottom_margin = box["height"] * 0.25
+    left_margin = box['width'] * 0.25
+    right_margin = box['width'] * 0.05
+    top_margin = box['height'] * 0.1
+    bottom_margin = box['height'] * 0.25
 
     axes = fig.add_axes(
-        (
-            box["left"] + left_margin,
-            box["bottom"] + bottom_margin,
-            box["width"] - left_margin - right_margin,
-            box["height"] - bottom_margin - top_margin,
-        )
-    )
+        (box['left'] + left_margin,
+         box['bottom'] + bottom_margin,
+         box['width'] - left_margin - right_margin,
+         box['height'] - bottom_margin - top_margin))
 
     recording.plot(axes)
     axes.set_ylim(-100, 40)
-    axes.spines["top"].set_visible(False)
-    axes.spines["right"].set_visible(False)
+    axes.spines['top'].set_visible(False)
+    axes.spines['right'].set_visible(False)
     axes.tick_params(
-        axis="both", bottom="on", top="off", left="on", right="off"
-    )
+        axis='both',
+        bottom='on',
+        top='off',
+        left='on',
+        right='off')
 
     name = recording.name
-    if name.endswith(".v"):
+    if name.endswith('.v'):
         name = name[:-2]
 
-    axes.set_ylabel(name + "\n(mV)", labelpad=25)
+    axes.set_ylabel(name + '\n(mV)', labelpad=25)
     yloc = plt.MaxNLocator(2)
     axes.yaxis.set_major_locator(yloc)
 
     if xlabel:
-        axes.set_xlabel("Time (ms)")
+        axes.set_xlabel('Time (ms)')
 
 
 def plot_validation(opt, parameters):
     """Plot validation"""
 
     soma_loc = ephys.locations.NrnSeclistCompLocation(
-        name="soma", seclist_name="somatic", sec_index=0, comp_x=0.5
-    )
+        name='soma',
+        seclist_name='somatic',
+        sec_index=0,
+        comp_x=0.5)
 
     validation_recording = ephys.recordings.CompRecording(
-        name="validation.soma.v", location=soma_loc, variable="v"
-    )
-
-    validation_i_data = np.loadtxt("exp_data/noise_i.txt")
+        name='validation.soma.v',
+        location=soma_loc,
+        variable='v')
+
+    validation_i_data = np.loadtxt('exp_data/noise_i.txt')
     # validation_v_data = np.loadtxt('exp_data/noise_v.txt')
     validation_time = validation_i_data[:, 0] + 200.0
     validation_current = validation_i_data[:, 1]
@@ -354,130 +322,133 @@
     validation_stimulus = ephys.stimuli.NrnCurrentPlayStimulus(
         current_points=validation_current,
         time_points=validation_time,
-        location=soma_loc,
-    )
+        location=soma_loc)
     hypamp_stimulus = ephys.stimuli.NrnSquarePulse(
         step_amplitude=-0.126,
         step_delay=0,
         step_duration=max(validation_time),
         location=soma_loc,
-        total_duration=max(validation_time),
-    )
+        total_duration=max(validation_time))
 
     validation_protocol = ephys.protocols.SweepProtocol(
-        "validation",
+        'validation',
         [validation_stimulus, hypamp_stimulus],
-        [validation_recording],
-    )
+        [validation_recording])
 
     validation_responses = {}
     write_pickle = False
 
     paramsets = {}
-    paramsets["release"] = release_params
+    paramsets['release'] = release_params
     for index, param_values in enumerate(parameters):
-        paramsets["model%d" % index] = param_values
+        paramsets['model%d' % index] = param_values
 
     if write_pickle:
         for paramset_name, paramset in paramsets.items():
             validation_responses[paramset_name] = opt.evaluator.run_protocols(
-                [validation_protocol], param_values=paramset
-            )
-
-        pickle.dump(validation_responses, open("validation_response.pkl", "w"))
+                [validation_protocol],
+                param_values=paramset)
+
+        pickle.dump(validation_responses, open('validation_response.pkl', 'w'))
     else:
-        validation_responses = pickle.load(open("validation_response.pkl"))
+        validation_responses = pickle.load(open('validation_response.pkl'))
     # print validation_responses['validation.soma.v']['time']
 
     peaktimes = {}
     import efel
-
     for index, model_name in enumerate(validation_responses.keys()):
         trace = {}
-        trace["T"] = validation_responses[model_name]["validation.soma.v"][
-            "time"
-        ]
-        trace["V"] = validation_responses[model_name]["validation.soma.v"][
-            "voltage"
-        ]
-        trace["stim_start"] = [500]
-        trace["stim_end"] = [max(validation_time)]
-        peaktimes[model_name] = efel.getFeatureValues([trace], ["peak_time"])[
-            0
-        ]["peak_time"]
+        trace['T'] = validation_responses[
+            model_name]['validation.soma.v']['time']
+        trace['V'] = validation_responses[model_name][
+            'validation.soma.v']['voltage']
+        trace['stim_start'] = [500]
+        trace['stim_end'] = [max(validation_time)]
+        peaktimes[model_name] = efel.getFeatureValues(
+            [trace],
+            ['peak_time'])[0]['peak_time']
 
     import matplotlib.pyplot as plt
-
-    fig, ax = plt.subplots(3, figsize=(10, 7), facecolor="white", sharex=True)
-
-    ax[0].plot(validation_time, validation_current, "k")
-    ax[0].spines["top"].set_visible(False)
-    ax[0].spines["right"].set_visible(False)
-    ax[0].spines["bottom"].set_visible(False)
+    fig, ax = plt.subplots(3, figsize=(10, 7), facecolor='white', sharex=True)
+
+    ax[0].plot(validation_time, validation_current, 'k')
+    ax[0].spines['top'].set_visible(False)
+    ax[0].spines['right'].set_visible(False)
+    ax[0].spines['bottom'].set_visible(False)
     ax[0].tick_params(
-        axis="both", bottom="off", top="off", left="on", right="off"
-    )
-    ax[0].set_ylabel("Current\n (nA)", rotation=0, labelpad=25)
+        axis='both',
+        bottom='off',
+        top='off',
+        left='on',
+        right='off')
+    ax[0].set_ylabel('Current\n (nA)', rotation=0, labelpad=25)
 
     for index, (model_name, peak_time) in enumerate(sorted(peaktimes.items())):
         print(model_name)
-        if model_name == "release":
-            color = "red"
+        if model_name == 'release':
+            color = 'red'
             print(color, peak_time)
-        elif model_name == "model0":
-            color = "darkblue"
+        elif model_name == 'model0':
+            color = 'darkblue'
         else:
-            color = "lightblue"
+            color = 'lightblue'
         ax[1].scatter(
             peak_time,
-            np.array([100] * len(peak_time)) + 10 * index,
+            np.array(
+                [100] *
+                len(peak_time)) +
+            10 *
+            index,
             color=color,
-            s=10,
-        )
-    ax[1].spines["top"].set_visible(False)
-    ax[1].spines["right"].set_visible(False)
-    ax[1].spines["bottom"].set_visible(False)
-    ax[1].spines["left"].set_visible(False)
-    ax[1].tick_params(bottom="off", top="off", left="off", right="off")
+            s=10)
+    ax[1].spines['top'].set_visible(False)
+    ax[1].spines['right'].set_visible(False)
+    ax[1].spines['bottom'].set_visible(False)
+    ax[1].spines['left'].set_visible(False)
+    ax[1].tick_params(
+        bottom='off',
+        top='off',
+        left='off',
+        right='off')
     ax[1].set_yticks([])
 
     ax[2].plot(
-        validation_responses["release"]["validation.soma.v"]["time"],
-        validation_responses["release"]["validation.soma.v"]["voltage"],
-        "r",
-        linewidth=1,
-    )
+        validation_responses['release']['validation.soma.v']['time'],
+        validation_responses['release']['validation.soma.v']['voltage'], 'r',
+        linewidth=1)
 
     ax[2].plot(
-        validation_responses["model0"]["validation.soma.v"]["time"],
-        validation_responses["model0"]["validation.soma.v"]["voltage"],
-        color="darkblue",
-        linewidth=1,
-    )
-
-    ax[2].spines["top"].set_visible(False)
-    ax[2].spines["right"].set_visible(False)
+        validation_responses[
+            'model0']['validation.soma.v']['time'],
+        validation_responses[
+            'model0']['validation.soma.v']['voltage'],
+        color='darkblue',
+        linewidth=1)
+
+    ax[2].spines['top'].set_visible(False)
+    ax[2].spines['right'].set_visible(False)
     ax[2].tick_params(
-        axis="both", bottom="on", top="off", left="on", right="off"
-    )
+        axis='both',
+        bottom='on',
+        top='off',
+        left='on',
+        right='off')
 
     ax[2].set_yticks([-100, 0.0])
-    ax[2].set_ylabel("Voltage\n (mV)", rotation=0, labelpad=25)
-    ax[2].set_xlabel("Time (ms)")
+    ax[2].set_ylabel('Voltage\n (mV)', rotation=0, labelpad=25)
+    ax[2].set_xlabel('Time (ms)')
     ax[2].set_xlim(min(validation_time), max(validation_time))
 
     fig.tight_layout()
 
-    fig.savefig("figures/l5pc_valid.eps")
+    fig.savefig('figures/l5pc_valid.eps')
 
 
 @set_rcoptions
 def analyse_releasecircuit_model(opt, figs, box=None):
     """Analyse L5PC model from release circuit"""
     (release_responses_fig, response_box), (
-        release_objectives_fig,
-        objectives_box,
-    ) = figs
+        release_objectives_fig, objectives_box) = figs
 
     fitness_protocols = opt.evaluator.fitness_protocols
 
@@ -488,8 +459,7 @@
         response = protocol.run(
             cell_model=opt.evaluator.cell_model,
             param_values=release_params,
-            sim=nrn,
-        )
+            sim=nrn)
         responses.update(response)
 
     plot_multiple_responses([responses], fig=release_responses_fig)
@@ -505,55 +475,47 @@
 
     from hocmodel import HocModel  # NOQA
 
-    template_model = HocModel(
-        morphname="./morphology/C060114A7.asc", template="./cADpyr_76.hoc"
-    )
-
-    responses = template_model.run_protocols(fitness_protocols)
-
-    objectives = opt.evaluator.fitness_calculator.calculate_scores(responses)
+    template_model = HocModel(morphname="./morphology/C060114A7.asc",
+                              template="./cADpyr_76.hoc")
+
+    responses = template_model.run_protocols(
+        fitness_protocols)
+
+    objectives = opt.evaluator.fitness_calculator.calculate_scores(
+        responses)
 
     # template_model.instantiate()
     # for section in template_model.icell.axonal:
     #    print section.L, section.diam, section.nseg
 
-    plot_responses(
-        responses,
-        fig=fig,
-        box={
-            "left": box["left"],
-            "bottom": box["bottom"] + float(box["height"]) / 2.0,
-            "width": box["width"],
-            "height": float(box["height"]) / 2.0,
-        },
-    )
-
-    plot_objectives(
-        objectives,
-        fig=fig,
-        box={
-            "left": box["left"],
-            "bottom": box["bottom"],
-            "width": box["width"],
-            "height": float(box["height"]) / 2.0,
-        },
-    )
+    plot_responses(responses, fig=fig,
+                   box={
+                       'left': box['left'],
+                       'bottom': box['bottom'] + float(box['height']) / 2.0,
+                       'width': box['width'],
+                       'height': float(box['height']) / 2.0})
+
+    plot_objectives(objectives, fig=fig,
+                    box={
+                        'left': box['left'],
+                        'bottom': box['bottom'],
+                        'width': box['width'],
+                        'height': float(box['height']) / 2.0})
 
 
 FITNESS_CUT_OFF = 5
 
 
 def plot_individual_params(
-    opt,
-    ax,
-    params,
-    marker,
-    color,
-    markersize=40,
-    plot_bounds=False,
-    fitness_cut_off=FITNESS_CUT_OFF,
-):
-    """plot the individual parameter values"""
+        opt,
+        ax,
+        params,
+        marker,
+        color,
+        markersize=40,
+        plot_bounds=False,
+        fitness_cut_off=FITNESS_CUT_OFF):
+    '''plot the individual parameter values'''
     observations_count = len(params)
     param_count = len(params[0])
 
@@ -573,12 +535,12 @@
         ax.scatter(x=x, y=y, s=float(markersize), marker=marker, color=color)
 
     if plot_bounds:
-
         def plot_tick(column, y):
             col_width = 0.25
-            x = [column - col_width, column + col_width]
+            x = [column - col_width,
+                 column + col_width]
             y = [y, y]
-            ax.plot(x, y, color="black")
+            ax.plot(x, y, color='black')
 
         # plot min and max
         for i, parameter in enumerate(opt.evaluator.params):
@@ -589,54 +551,47 @@
 
 
 def plot_diversity(opt, checkpoint_file, fig, param_names):
-    """plot the whole history, the hall of fame, and the best individual
+    '''plot the whole history, the hall of fame, and the best individual
     from a unpickled checkpoint
-    """
+    '''
     import matplotlib.pyplot as plt
-
     checkpoint = pickle.load(open(checkpoint_file, "r"))
 
     ax = fig.add_subplot(1, 1, 1)
 
     import copy
-
-    release_individual = copy.deepcopy(checkpoint["halloffame"][0])
+    release_individual = copy.deepcopy(checkpoint['halloffame'][0])
     for index, param_name in enumerate(opt.evaluator.param_names):
         release_individual[index] = release_params[param_name]
     plot_individual_params(
         opt,
         ax,
-        checkpoint["history"].genealogy_history.values(),
-        marker=".",
-        color="grey",
-        plot_bounds=True,
-    )
-    plot_individual_params(
-        opt, ax, checkpoint["halloffame"], marker="o", color="black"
-    )
-    plot_individual_params(
-        opt,
-        ax,
-        [checkpoint["halloffame"][0]],
-        markersize=150,
-        marker="x",
-        color="blue",
-    )
-    plot_individual_params(
-        opt, ax, [release_individual], markersize=150, marker="x", color="red"
-    )
-
-    labels = [name.replace(".", "\n") for name in param_names]
-
-    param_count = len(checkpoint["halloffame"][0])
+        checkpoint['history'].genealogy_history.values(),
+        marker='.',
+        color='grey',
+        plot_bounds=True)
+    plot_individual_params(opt, ax, checkpoint['halloffame'],
+                           marker='o', color='black')
+    plot_individual_params(opt,
+                           ax,
+                           [checkpoint['halloffame'][0]],
+                           markersize=150,
+                           marker='x',
+                           color='blue')
+    plot_individual_params(opt, ax, [release_individual], markersize=150,
+                           marker='x', color='red')
+
+    labels = [name.replace('.', '\n') for name in param_names]
+
+    param_count = len(checkpoint['halloffame'][0])
     x = range(param_count)
     for xline in x:
-        ax.axvline(xline, linewidth=1, color="grey", linestyle=":")
-
-    plt.xticks(x, labels, rotation=80, ha="center", size="small")
-    ax.set_xlabel("Parameter names")
-    ax.set_ylabel("Parameter values")
-    ax.set_yscale("log")
+        ax.axvline(xline, linewidth=1, color='grey', linestyle=':')
+
+    plt.xticks(x, labels, rotation=80, ha='center', size='small')
+    ax.set_xlabel('Parameter names')
+    ax.set_ylabel('Parameter values')
+    ax.set_yscale('log')
     ax.set_ylim(bottom=1e-7)
 
     plt.tight_layout()
