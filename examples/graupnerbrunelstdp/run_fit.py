"""Main Graupner-Brunel STDP example script"""

# pylint: disable=R0914

from __future__ import print_function

import pickle
import bluepyopt as bpop
import matplotlib.pyplot as plt
import numpy as np
import gbevaluator
import stdputil

cp_filename = "checkpoints/checkpoint.pkl"

evaluator = gbevaluator.GraupnerBrunelEvaluator()

opt = bpop.optimisations.DEAPOptimisation(
    evaluator, offspring_size=100, eta=20, mutpb=0.3, cxpb=0.7
)


def run_model():
    """Run model"""

    _, _, _, _ = opt.run(
        max_ngen=200, cp_filename=cp_filename, cp_frequency=100
    )


def plot_log(log):
    """Plot logbook"""

    fig, axes = plt.subplots(figsize=(10, 10), facecolor="white")

    gen_numbers = log.select("gen")
    mean = np.array(log.select("avg"))
    std = np.array(log.select("std"))
    minimum = log.select("min")
    # maximum = log.select('max')

    stdminus = mean - std
    stdplus = mean + std
    axes.plot(
        gen_numbers,
        mean,
        color="black",
        linewidth=2,
        label="population average",
    )

    axes.fill_between(
        gen_numbers,
        stdminus,
        stdplus,
        color="lightgray",
        linewidth=2,
        label=r"population standard deviation",
    )

    axes.plot(
        gen_numbers,
        minimum,
        color="red",
        linewidth=2,
        label="population minimum",
    )

    axes.set_xlim(min(gen_numbers) - 1, max(gen_numbers) + 1)
    axes.set_xlabel("Generation #")
    axes.set_ylabel("Sum of objectives")
    axes.set_ylim([0, max(stdplus)])
    axes.legend()

    fig.tight_layout()
    fig.savefig("figures/graupner_evolution.eps")


def plot_epspamp_discrete(dt, model_sg, sg, stderr):
    """Plot EPSP amplitude change for discrete points"""
    # Plot result summary
    fig1, ax1 = plt.subplots(figsize=(10, 10), facecolor="white")

    ax1.errorbar(dt, model_sg, marker="o", label="Model")
    ax1.errorbar(dt, sg, yerr=stderr, marker="o", label="In vitro")

    ax1.axhline(y=1, color="k", linestyle="--")
    ax1.axvline(color="k", linestyle="--")

    ax1.set_xlabel(r"$\Delta t$ (ms)")
    ax1.set_ylabel("change in EPSP amplitude")
    ax1.legend()

    fig1.savefig("figures/graupner_fit.eps")


def plot_calcium_transients(protocols, best_ind_dict):
    """Plot calcium transients"""

    # Plot calcium transients for each protocol
    fig2, axarr2 = plt.subplots(
        len(protocols), 1, sharex=True, figsize=(10, 10), facecolor="white"
    )
    for i, protocol in enumerate(protocols):
        calcium = stdputil.CalciumTrace(protocol, best_ind_dict)
        time, ca = calcium.materializetrace()

        axarr2[i].plot(time, ca)
        axarr2[i].axhline(y=best_ind_dict["theta_d"], color="g", linestyle="--")
        axarr2[i].annotate(
            r"$\theta_d$", xy=(0.3, best_ind_dict["theta_d"] - 0.15)
        )
        axarr2[i].axhline(y=best_ind_dict["theta_p"], color="r", linestyle="--")
        axarr2[i].annotate(
            r"$\theta_p$", xy=(0.3, best_ind_dict["theta_p"] + 0.05)
        )
        axarr2[i].set_title(protocol.prot_id)
        axarr2[i].set_xlim(-0.012, 0.6)
        axarr2[i].set_ylim(-0.1, 2.2)
        axarr2[i].set_ylabel("calcium")

        yloc = plt.MaxNLocator(3)
        axarr2[i].yaxis.set_major_locator(yloc)

    axarr2[i].set_xlabel("Time (s)")

    fig2.tight_layout()

    fig2.savefig("figures/graupner_ca_traces.eps")


def plot_dt_scan(best_ind_dict, good_solutions, dt, sg, stderr):
    """Plot dt scan"""
    dt_vec = np.linspace(-90e-3, 50e-3, 100)
    sg_vec = []
    for model_dt in dt_vec:
        protocol = stdputil.Protocol(
            ["pre", "post", "post", "post"],
            [model_dt, 20e-3, 20e-3],
            0.1,
            60.0,
            prot_id="%.2fms" % model_dt,
        )
        model_sg = stdputil.protocol_outcome(protocol, best_ind_dict)
        sg_vec.append(model_sg)

    try:
        sg_good_sol_vec = pickle.load(open("sg_good_sol_vec.pkl", "rb"))
    except IOError:
        sg_good_sol_vec = []
        for _, good_sol in enumerate(good_solutions):
            sg_ind = []
            for model_dt in dt_vec:
                protocol = stdputil.Protocol(
                    ["pre", "post", "post", "post"],
                    [model_dt, 20e-3, 20e-3],
                    0.1,
                    60.0,
                    prot_id="%.2fms" % model_dt,
                )
                model_sg = stdputil.protocol_outcome(protocol, good_sol)
                sg_ind.append(model_sg)
            sg_good_sol_vec.append(sg_ind)
        pickle.dump(sg_good_sol_vec, open("sg_good_sol_vec.pkl", "wb"))

    fig3, ax3 = plt.subplots(figsize=(10, 10), facecolor="white")
    ax3.set_rasterization_zorder(1)

    for sg_ind in sg_good_sol_vec:
        ax3.plot(dt_vec * 1000.0, sg_ind, lw=1, color="lightblue", zorder=0)
    ax3.plot(
        dt_vec * 1000.0,
        sg_vec,
        marker="o",
        lw=1,
        color="darkblue",
        label="Best model",
    )
    ax3.errorbar(
        dt,
        sg,
        yerr=stderr,
        fmt="o",
        color="red",
        ms=10,
        ecolor="red",
        elinewidth=3,
        capsize=5,
        capthick=3,
        zorder=10000,
        label="In vitro",
    )

    ax3.axhline(y=1, color="k", linestyle="--")
    ax3.axvline(color="k", linestyle="--")

    ax3.set_xlabel(r"$\Delta t$ (ms)")
    ax3.set_ylabel("EPSP amplitude change")
    ax3.legend()

    fig3.tight_layout()

    fig3.savefig("figures/graupner_dtscan.eps", rasterized=True, dpi=72)


def analyse():
    """Generate plot"""

    cp = pickle.load(open(cp_filename, "r"))
    results = (cp["population"], cp["halloffame"], cp["history"], cp["logbook"])

    _, hof, hst, log = results

    best_ind = hof[0]
    best_ind_dict = evaluator.get_param_dict(best_ind)

<<<<<<< HEAD
    print("Best Individual")
    for attribute, value in best_ind_dict.items():
        print("\t{} : {}".format(attribute, value))
=======
    print('Best Individual')
    for attribute, value in best_ind_dict.items():
        print('\t{} : {}'.format(attribute, value))
>>>>>>> 831c86f2

    good_solutions = [
        evaluator.get_param_dict(ind)
        for ind in hst.genealogy_history.itervalues()
        if np.all(np.array(ind.fitness.values) < 1)
    ]

    # model_sg = evaluator.compute_synaptic_gain_with_lists(best_ind)

    # Load data
    protocols, sg, _, stderr = stdputil.load_neviansakmann()
    dt = np.array([float(p.prot_id[:3]) for p in protocols])

    plt.rcParams["lines.linewidth"] = 2
    # plot_epspamp_discrete(dt, model_sg, sg, stderr)
    plot_dt_scan(best_ind_dict, good_solutions, dt, sg, stderr)
    plot_calcium_transients(protocols, best_ind_dict)

    plot_log(log)

    plt.show()


def main():
    """Main"""
    import argparse

    parser = argparse.ArgumentParser(description="Graupner-Brunel STDP")
    parser.add_argument("--start", action="store_true")
    parser.add_argument("--continue_cp", action="store_true")
    parser.add_argument("--analyse", action="store_true")

    args = parser.parse_args()
    if args.analyse:
        analyse()
    elif args.start:
        run_model()


if __name__ == "__main__":
    main()<|MERGE_RESOLUTION|>--- conflicted
+++ resolved
@@ -11,32 +11,30 @@
 import gbevaluator
 import stdputil
 
-cp_filename = "checkpoints/checkpoint.pkl"
+cp_filename = 'checkpoints/checkpoint.pkl'
 
 evaluator = gbevaluator.GraupnerBrunelEvaluator()
 
-opt = bpop.optimisations.DEAPOptimisation(
-    evaluator, offspring_size=100, eta=20, mutpb=0.3, cxpb=0.7
-)
+opt = bpop.optimisations.DEAPOptimisation(evaluator, offspring_size=100,
+                                          eta=20, mutpb=0.3, cxpb=0.7)
 
 
 def run_model():
     """Run model"""
 
     _, _, _, _ = opt.run(
-        max_ngen=200, cp_filename=cp_filename, cp_frequency=100
-    )
+        max_ngen=200, cp_filename=cp_filename, cp_frequency=100)
 
 
 def plot_log(log):
     """Plot logbook"""
 
-    fig, axes = plt.subplots(figsize=(10, 10), facecolor="white")
-
-    gen_numbers = log.select("gen")
-    mean = np.array(log.select("avg"))
-    std = np.array(log.select("std"))
-    minimum = log.select("min")
+    fig, axes = plt.subplots(figsize=(10, 10), facecolor='white')
+
+    gen_numbers = log.select('gen')
+    mean = np.array(log.select('avg'))
+    std = np.array(log.select('std'))
+    minimum = log.select('min')
     # maximum = log.select('max')
 
     stdminus = mean - std
@@ -44,54 +42,51 @@
     axes.plot(
         gen_numbers,
         mean,
-        color="black",
+        color='black',
         linewidth=2,
-        label="population average",
-    )
+        label='population average')
 
     axes.fill_between(
         gen_numbers,
         stdminus,
         stdplus,
-        color="lightgray",
+        color='lightgray',
         linewidth=2,
-        label=r"population standard deviation",
-    )
+        label=r'population standard deviation')
 
     axes.plot(
         gen_numbers,
         minimum,
-        color="red",
+        color='red',
         linewidth=2,
-        label="population minimum",
-    )
+        label='population minimum')
 
     axes.set_xlim(min(gen_numbers) - 1, max(gen_numbers) + 1)
-    axes.set_xlabel("Generation #")
-    axes.set_ylabel("Sum of objectives")
+    axes.set_xlabel('Generation #')
+    axes.set_ylabel('Sum of objectives')
     axes.set_ylim([0, max(stdplus)])
     axes.legend()
 
     fig.tight_layout()
-    fig.savefig("figures/graupner_evolution.eps")
+    fig.savefig('figures/graupner_evolution.eps')
 
 
 def plot_epspamp_discrete(dt, model_sg, sg, stderr):
     """Plot EPSP amplitude change for discrete points"""
     # Plot result summary
-    fig1, ax1 = plt.subplots(figsize=(10, 10), facecolor="white")
-
-    ax1.errorbar(dt, model_sg, marker="o", label="Model")
-    ax1.errorbar(dt, sg, yerr=stderr, marker="o", label="In vitro")
-
-    ax1.axhline(y=1, color="k", linestyle="--")
-    ax1.axvline(color="k", linestyle="--")
-
-    ax1.set_xlabel(r"$\Delta t$ (ms)")
-    ax1.set_ylabel("change in EPSP amplitude")
+    fig1, ax1 = plt.subplots(figsize=(10, 10), facecolor='white')
+
+    ax1.errorbar(dt, model_sg, marker='o', label='Model')
+    ax1.errorbar(dt, sg, yerr=stderr, marker='o', label='In vitro')
+
+    ax1.axhline(y=1, color='k', linestyle='--')
+    ax1.axvline(color='k', linestyle='--')
+
+    ax1.set_xlabel(r'$\Delta t$ (ms)')
+    ax1.set_ylabel('change in EPSP amplitude')
     ax1.legend()
 
-    fig1.savefig("figures/graupner_fit.eps")
+    fig1.savefig('figures/graupner_fit.eps')
 
 
 def plot_calcium_transients(protocols, best_ind_dict):
@@ -99,34 +94,34 @@
 
     # Plot calcium transients for each protocol
     fig2, axarr2 = plt.subplots(
-        len(protocols), 1, sharex=True, figsize=(10, 10), facecolor="white"
-    )
+        len(protocols), 1, sharex=True, figsize=(
+            10, 10), facecolor='white')
     for i, protocol in enumerate(protocols):
         calcium = stdputil.CalciumTrace(protocol, best_ind_dict)
         time, ca = calcium.materializetrace()
 
         axarr2[i].plot(time, ca)
-        axarr2[i].axhline(y=best_ind_dict["theta_d"], color="g", linestyle="--")
+        axarr2[i].axhline(y=best_ind_dict['theta_d'], color='g', linestyle='--')
         axarr2[i].annotate(
-            r"$\theta_d$", xy=(0.3, best_ind_dict["theta_d"] - 0.15)
-        )
-        axarr2[i].axhline(y=best_ind_dict["theta_p"], color="r", linestyle="--")
+            r'$\theta_d$', xy=(
+                0.3, best_ind_dict['theta_d'] - 0.15))
+        axarr2[i].axhline(y=best_ind_dict['theta_p'], color='r', linestyle='--')
         axarr2[i].annotate(
-            r"$\theta_p$", xy=(0.3, best_ind_dict["theta_p"] + 0.05)
-        )
+            r'$\theta_p$', xy=(
+                0.3, best_ind_dict['theta_p'] + 0.05))
         axarr2[i].set_title(protocol.prot_id)
         axarr2[i].set_xlim(-0.012, 0.6)
         axarr2[i].set_ylim(-0.1, 2.2)
-        axarr2[i].set_ylabel("calcium")
+        axarr2[i].set_ylabel('calcium')
 
         yloc = plt.MaxNLocator(3)
         axarr2[i].yaxis.set_major_locator(yloc)
 
-    axarr2[i].set_xlabel("Time (s)")
+    axarr2[i].set_xlabel('Time (s)')
 
     fig2.tight_layout()
 
-    fig2.savefig("figures/graupner_ca_traces.eps")
+    fig2.savefig('figures/graupner_ca_traces.eps')
 
 
 def plot_dt_scan(best_ind_dict, good_solutions, dt, sg, stderr):
@@ -135,12 +130,8 @@
     sg_vec = []
     for model_dt in dt_vec:
         protocol = stdputil.Protocol(
-            ["pre", "post", "post", "post"],
-            [model_dt, 20e-3, 20e-3],
-            0.1,
-            60.0,
-            prot_id="%.2fms" % model_dt,
-        )
+            ['pre', 'post', 'post', 'post'], [model_dt, 20e-3, 20e-3], 0.1,
+            60.0, prot_id='%.2fms' % model_dt)
         model_sg = stdputil.protocol_outcome(protocol, best_ind_dict)
         sg_vec.append(model_sg)
 
@@ -152,83 +143,60 @@
             sg_ind = []
             for model_dt in dt_vec:
                 protocol = stdputil.Protocol(
-                    ["pre", "post", "post", "post"],
-                    [model_dt, 20e-3, 20e-3],
-                    0.1,
-                    60.0,
-                    prot_id="%.2fms" % model_dt,
-                )
+                    ['pre', 'post', 'post', 'post'], [model_dt, 20e-3, 20e-3],
+                    0.1, 60.0, prot_id='%.2fms' % model_dt)
                 model_sg = stdputil.protocol_outcome(protocol, good_sol)
                 sg_ind.append(model_sg)
             sg_good_sol_vec.append(sg_ind)
         pickle.dump(sg_good_sol_vec, open("sg_good_sol_vec.pkl", "wb"))
 
-    fig3, ax3 = plt.subplots(figsize=(10, 10), facecolor="white")
+    fig3, ax3 = plt.subplots(figsize=(10, 10), facecolor='white')
     ax3.set_rasterization_zorder(1)
 
     for sg_ind in sg_good_sol_vec:
-        ax3.plot(dt_vec * 1000.0, sg_ind, lw=1, color="lightblue", zorder=0)
-    ax3.plot(
-        dt_vec * 1000.0,
-        sg_vec,
-        marker="o",
-        lw=1,
-        color="darkblue",
-        label="Best model",
-    )
-    ax3.errorbar(
-        dt,
-        sg,
-        yerr=stderr,
-        fmt="o",
-        color="red",
-        ms=10,
-        ecolor="red",
-        elinewidth=3,
-        capsize=5,
-        capthick=3,
-        zorder=10000,
-        label="In vitro",
-    )
-
-    ax3.axhline(y=1, color="k", linestyle="--")
-    ax3.axvline(color="k", linestyle="--")
-
-    ax3.set_xlabel(r"$\Delta t$ (ms)")
-    ax3.set_ylabel("EPSP amplitude change")
+        ax3.plot(dt_vec * 1000.0, sg_ind, lw=1, color='lightblue', zorder=0)
+    ax3.plot(dt_vec * 1000.0, sg_vec, marker='o', lw=1, color='darkblue',
+             label='Best model')
+    ax3.errorbar(dt, sg, yerr=stderr, fmt='o', color='red', ms=10,
+                 ecolor='red', elinewidth=3, capsize=5, capthick=3,
+                 zorder=10000, label='In vitro')
+
+    ax3.axhline(y=1, color='k', linestyle='--')
+    ax3.axvline(color='k', linestyle='--')
+
+    ax3.set_xlabel(r'$\Delta t$ (ms)')
+    ax3.set_ylabel('EPSP amplitude change')
     ax3.legend()
 
     fig3.tight_layout()
 
-    fig3.savefig("figures/graupner_dtscan.eps", rasterized=True, dpi=72)
+    fig3.savefig('figures/graupner_dtscan.eps', rasterized=True, dpi=72)
 
 
 def analyse():
     """Generate plot"""
 
     cp = pickle.load(open(cp_filename, "r"))
-    results = (cp["population"], cp["halloffame"], cp["history"], cp["logbook"])
+    results = (
+        cp['population'],
+        cp['halloffame'],
+        cp['history'],
+        cp['logbook'])
 
     _, hof, hst, log = results
 
     best_ind = hof[0]
     best_ind_dict = evaluator.get_param_dict(best_ind)
 
-<<<<<<< HEAD
-    print("Best Individual")
-    for attribute, value in best_ind_dict.items():
-        print("\t{} : {}".format(attribute, value))
-=======
     print('Best Individual')
     for attribute, value in best_ind_dict.items():
         print('\t{} : {}'.format(attribute, value))
->>>>>>> 831c86f2
 
     good_solutions = [
-        evaluator.get_param_dict(ind)
-        for ind in hst.genealogy_history.itervalues()
-        if np.all(np.array(ind.fitness.values) < 1)
-    ]
+        evaluator.get_param_dict
+        (ind)
+        for ind in hst.genealogy_history.itervalues
+        () if np.all(np.array(ind.fitness.values) < 1)]
 
     # model_sg = evaluator.compute_synaptic_gain_with_lists(best_ind)
 
@@ -236,7 +204,7 @@
     protocols, sg, _, stderr = stdputil.load_neviansakmann()
     dt = np.array([float(p.prot_id[:3]) for p in protocols])
 
-    plt.rcParams["lines.linewidth"] = 2
+    plt.rcParams['lines.linewidth'] = 2
     # plot_epspamp_discrete(dt, model_sg, sg, stderr)
     plot_dt_scan(best_ind_dict, good_solutions, dt, sg, stderr)
     plot_calcium_transients(protocols, best_ind_dict)
@@ -249,11 +217,10 @@
 def main():
     """Main"""
     import argparse
-
-    parser = argparse.ArgumentParser(description="Graupner-Brunel STDP")
-    parser.add_argument("--start", action="store_true")
-    parser.add_argument("--continue_cp", action="store_true")
-    parser.add_argument("--analyse", action="store_true")
+    parser = argparse.ArgumentParser(description='Graupner-Brunel STDP')
+    parser.add_argument('--start', action="store_true")
+    parser.add_argument('--continue_cp', action="store_true")
+    parser.add_argument('--analyse', action="store_true")
 
     args = parser.parse_args()
     if args.analyse:
@@ -261,6 +228,5 @@
     elif args.start:
         run_model()
 
-
-if __name__ == "__main__":
+if __name__ == '__main__':
     main()