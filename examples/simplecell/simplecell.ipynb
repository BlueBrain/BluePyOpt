--- conflicted
+++ resolved
@@ -813,13 +813,8 @@
    "mimetype": "text/x-python",
    "name": "python",
    "nbconvert_exporter": "python",
-<<<<<<< HEAD
-   "pygments_lexer": "ipython3",
-   "version": "3.5.2"
-=======
    "pygments_lexer": "ipython2",
    "version": "2.7.12"
->>>>>>> 16db54ac
   }
  },
  "nbformat": 4,
