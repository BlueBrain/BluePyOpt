"""
Copyright (c) 2016-2020, EPFL/Blue Brain Project

 This file is part of BluePyOpt <https://github.com/BlueBrain/BluePyOpt>

 This library is free software; you can redistribute it and/or modify it under
 the terms of the GNU Lesser General Public License version 3.0 as published
 by the Free Software Foundation.

 This library is distributed in the hope that it will be useful, but WITHOUT
 ANY WARRANTY; without even the implied warranty of MERCHANTABILITY or FITNESS
 FOR A PARTICULAR PURPOSE.  See the GNU Lesser General Public License for more
 details.

 You should have received a copy of the GNU Lesser General Public License
 along with this library; if not, write to the Free Software Foundation, Inc.,
 51 Franklin Street, Fifth Floor, Boston, MA 02110-1301 USA.
"""
# pylint: disable=R0914, R0912

import json

import bluepyopt.ephys as ephys

import template  # pylint: disable=W0403
import protocols  # pylint: disable=W0403


import logging

logger = logging.getLogger(__name__)
import os
import bluepyopt as bpopt

soma_loc = ephys.locations.NrnSeclistCompLocation(
    name="soma", seclist_name="somatic", sec_index=0, comp_x=0.5
)


def read_step_protocol(
    protocol_name, protocol_definition, recordings, prefix=""
):
    """Read step protocol from definition"""

    step_definition = protocol_definition["stimuli"]["step"]
    step_stimulus = ephys.stimuli.NrnSquarePulse(
        step_amplitude=step_definition["amp"],
        step_delay=step_definition["delay"],
        step_duration=step_definition["duration"],
        location=soma_loc,
        total_duration=step_definition["totduration"],
    )

    if "holding" in protocol_definition["stimuli"]:
        holding_definition = protocol_definition["stimuli"]["holding"]
        holding_stimulus = ephys.stimuli.NrnSquarePulse(
            step_amplitude=holding_definition["amp"],
            step_delay=holding_definition["delay"],
            step_duration=holding_definition["duration"],
            location=soma_loc,
            total_duration=holding_definition["totduration"],
        )
    else:
        holding_stimulus = None

    return protocols.StepProtocolCustom(
        name=protocol_name,
        step_stimulus=step_stimulus,
        holding_stimulus=holding_stimulus,
        recordings=recordings,
    )


def read_ramp_protocol(protocol_name, protocol_definition, recordings):
    """Read step protocol from definition"""

    ramp_definition = protocol_definition["stimuli"]["ramp"]
    ramp_stimulus = ephys.stimuli.NrnRampPulse(
        ramp_amplitude_start=ramp_definition["ramp_amp_start"],
        ramp_amplitude_end=ramp_definition["ramp_amp_end"],
        ramp_delay=ramp_definition["delay"],
        ramp_duration=ramp_definition["duration"],
        location=soma_loc,
        total_duration=ramp_definition["totduration"],
    )

    if "holding" in protocol_definition["stimuli"]:
        holding_definition = protocol_definition["stimuli"]["holding"]
        holding_stimulus = ephys.stimuli.NrnSquarePulse(
            step_amplitude=holding_definition["amp"],
            step_delay=holding_definition["delay"],
            step_duration=holding_definition["duration"],
            location=soma_loc,
            total_duration=holding_definition["totduration"],
        )
    else:
        holding_stimulus = None

    return protocols.RampProtocol(
        name=protocol_name,
        ramp_stimulus=ramp_stimulus,
        holding_stimulus=holding_stimulus,
        recordings=recordings,
    )


def define_protocols(
    protocols_filename,
    stochkv_det=None,
    runopt=False,
    prefix="",
    apical_sec=None,
):
    """Define protocols"""

    with open(
        os.path.join(os.path.dirname(__file__), "..", protocols_filename)
    ) as protocol_file:
        protocol_definitions = json.load(protocol_file)

    if "__comment" in protocol_definitions:
        del protocol_definitions["__comment"]

    protocols_dict = {}

    for protocol_name, protocol_definition in protocol_definitions.items():
<<<<<<< HEAD
        # By default include somatic recording
        somav_recording = ephys.recordings.CompRecording(
            name="%s.%s.soma.v" % (prefix, protocol_name),
            location=soma_loc,
            variable="v",
        )

        recordings = [somav_recording]

        if (
            "type" in protocol_definition
            and protocol_definition["type"] == "StepProtocol"
        ):
            protocols_dict[protocol_name] = read_step_protocol(
                protocol_name, protocol_definition, recordings, stochkv_det
            )
        elif (
            "type" in protocol_definition
            and protocol_definition["type"] == "RampProtocol"
        ):
            protocols_dict[protocol_name] = read_ramp_protocol(
                protocol_name, protocol_definition, recordings
            )
        else:
            stimuli = []
            for stimulus_definition in protocol_definition["stimuli"]:
                stimuli.append(
                    ephys.stimuli.NrnSquarePulse(
                        step_amplitude=stimulus_definition["amp"],
                        step_delay=stimulus_definition["delay"],
                        step_duration=stimulus_definition["duration"],
=======
            # By default include somatic recording
            somav_recording = ephys.recordings.CompRecording(
                name='%s.%s.soma.v' % (prefix, protocol_name),
                location=soma_loc,
                variable='v')

            recordings = [somav_recording]
      
            if 'type' in protocol_definition and \
                    protocol_definition['type'] == 'StepProtocol':
                protocols_dict[protocol_name] = read_step_protocol(
                    protocol_name, protocol_definition, recordings, stochkv_det)
            elif 'type' in protocol_definition and \
                    protocol_definition['type'] == 'RampProtocol':
                protocols_dict[protocol_name] = read_ramp_protocol(
                    protocol_name, protocol_definition, recordings)                    
            else:
                stimuli = []
                for stimulus_definition in protocol_definition['stimuli']:
                    stimuli.append(ephys.stimuli.NrnSquarePulse(
                        step_amplitude=stimulus_definition['amp'],
                        step_delay=stimulus_definition['delay'],
                        step_duration=stimulus_definition['duration'],
>>>>>>> 831c86f2
                        location=soma_loc,
                        total_duration=stimulus_definition["totduration"],
                    )
                )

            protocols_dict[protocol_name] = ephys.protocols.SweepProtocol(
                name=protocol_name, stimuli=stimuli, recordings=recordings
            )

    return protocols_dict


from bluepyopt.ephys.efeatures import eFELFeature


class eFELFeatureExtra(eFELFeature):

    """eFEL feature extra"""

    SERIALIZED_FIELDS = (
        "name",
        "efel_feature_name",
        "recording_names",
        "stim_start",
        "stim_end",
        "exp_mean",
        "exp_std",
        "threshold",
        "comment",
    )

    def __init__(
        self,
        name,
        efel_feature_name=None,
        recording_names=None,
        stim_start=None,
        stim_end=None,
        exp_mean=None,
        exp_std=None,
        threshold=None,
        stimulus_current=None,
        comment="",
        interp_step=None,
        double_settings=None,
        int_settings=None,
        force_max_score=False,
        max_score=250,
        prefix="",
    ):

        """Constructor

        Args:
            name (str): name of the eFELFeature object
            efel_feature_name (str): name of the eFeature in the eFEL library
                (ex: 'AP1_peak')
            recording_names (dict): eFEL features can accept several recordings
                as input
            stim_start (float): stimulation start time (ms)
            stim_end (float): stimulation end time (ms)
            exp_mean (float): experimental mean of this eFeature
            exp_std(float): experimental standard deviation of this eFeature
            threshold(float): spike detection threshold (mV)
            comment (str): comment
        """

        super(eFELFeatureExtra, self).__init__(
            name,
            efel_feature_name,
            recording_names,
            stim_start,
            stim_end,
            exp_mean,
            exp_std,
            threshold,
            stimulus_current,
            comment,
            interp_step,
            double_settings,
            int_settings,
            force_max_score,
            max_score,
        )

        extra_features = [
            "spikerate_tau_jj_skip",
            "spikerate_drop_skip",
            "spikerate_tau_log_skip",
            "spikerate_tau_fit_skip",
        ]

        self.prefix = prefix

    def get_bpo_score(self, responses):
        """Return internal score which is directly passed as a response"""

        feature_value = self.get_bpo_feature(responses)
        if feature_value == None:
            score = 250.0
        else:
            score = abs(feature_value - self.exp_mean) / self.exp_std
        return score

    def calculate_feature(self, responses, raise_warnings=False):
        """Calculate feature value"""

        if self.efel_feature_name.startswith(
            "bpo_"
        ):  # check if internal feature
            feature_value = self.get_bpo_feature(responses)
        else:
            efel_trace = self._construct_efel_trace(responses)

            if efel_trace is None:
                feature_value = None
            else:
                self._setup_efel()

                import efel

                values = efel.getMeanFeatureValues(
                    [efel_trace],
                    [self.efel_feature_name],
                    raise_warnings=raise_warnings,
                )
                feature_value = values[0][self.efel_feature_name]

                efel.reset()

        logger.debug(
            "Calculated value for %s: %s", self.name, str(feature_value)
        )

        return feature_value

    def calculate_score(self, responses, trace_check=False):
        """Calculate the score"""

        if self.efel_feature_name.startswith(
            "bpo_"
        ):  # check if internal feature
            score = self.get_bpo_score(responses)

        elif self.exp_mean is None:
            score = 0

        else:
            efel_trace = self._construct_efel_trace(responses)

            if efel_trace is None:
                score = 250.0
            else:
                self._setup_efel()

                import efel

                score = efel.getDistance(
                    efel_trace,
                    self.efel_feature_name,
                    self.exp_mean,
                    self.exp_std,
                    trace_check=trace_check,
                    error_dist=self.max_score,
                )

                if self.force_max_score:
                    score = min(score, self.max_score)

                efel.reset()

        logger.debug("Calculated score for %s: %f", self.name, score)

        return score


from bluepyopt.ephys.objectives import (
    SingletonObjective,
    EFeatureObjective,
    MaxObjective,
)


class SingletonWeightObjective(EFeatureObjective):

    """Single EPhys feature"""

    def __init__(self, name, feature, weight):
        """Constructor

        Args:
            name (str): name of this object
            features (EFeature): single eFeature inside this objective
        """

        super(SingletonWeightObjective, self).__init__(name, [feature])
        self.weight = weight

    def calculate_score(self, responses):
        """Objective score"""

        return self.calculate_feature_scores(responses)[0] * self.weight

    def __str__(self):
        """String representation"""

        return "( %s ), weight:%f" % (self.features[0], self.weight)


def define_fitness_calculator(main_protocol, features_filename, prefix=""):
    """Define fitness calculator"""

    with open(
        os.path.join(os.path.dirname(__file__), "..", features_filename)
    ) as protocol_file:
        feature_definitions = json.load(protocol_file)

    if "__comment" in feature_definitions:
        del feature_definitions["__comment"]

    objectives = []
    efeatures = {}
    features = []

    for protocol_name, locations in feature_definitions.items():
        for recording_name, feature_configs in locations.items():
            for feature_config in feature_configs:
                efel_feature_name = feature_config["feature"]
                meanstd = feature_config["val"]

                if hasattr(main_protocol, "subprotocols"):
                    protocol = main_protocol.subprotocols()[protocol_name]
                else:
                    protocol = main_protocol[protocol_name]

                feature_name = "%s.%s.%s.%s" % (
                    prefix,
                    protocol_name,
                    recording_name,
                    efel_feature_name,
                )
                recording_names = {
                    "": "%s.%s.%s" % (prefix, protocol_name, recording_name)
                }

                if "weight" in feature_config:
                    weight = feature_config["weight"]
                else:
                    weight = 1

                if "strict_stim" in feature_config:
                    strict_stim = feature_config["strict_stim"]
                else:
                    strict_stim = True

                if hasattr(protocol, "step_delay"):

                    stim_start = protocol.step_delay

                    if "threshold" in feature_config:
                        threshold = feature_config["threshold"]
                    else:
                        threshold = -30

                    if "bAP" in protocol_name:
                        # bAP response can be after stimulus
                        stim_end = protocol.total_duration
                    else:
                        stim_end = protocol.step_delay + protocol.step_duration

                    try:
                        stimulus_current = protocol.step_stimulus.step_amplitude
                    except AttributeError:
                        print("Check stim_amp for RampProtocol")
                        stimulus_current = None
                else:
                    stim_start = None
                    stim_end = None
                    stimulus_current = None
                    threshold = None

                feature = eFELFeatureExtra(
                    feature_name,
                    efel_feature_name=efel_feature_name,
                    recording_names=recording_names,
                    stim_start=stim_start,
                    stim_end=stim_end,
                    exp_mean=meanstd[0],
                    exp_std=meanstd[1],
                    stimulus_current=stimulus_current,
                    threshold=threshold,
                    prefix=prefix,
                    int_settings={"strict_stiminterval": strict_stim},
                    force_max_score=True,
                    max_score=250,
                )
                efeatures[feature_name] = feature
                features.append(feature)
                objective = SingletonWeightObjective(
                    feature_name, feature, weight
                )
                objectives.append(objective)

    # objectives.append(MaxObjective('global_maximum', features))
    fitcalc = ephys.objectivescalculators.ObjectivesCalculator(objectives)

    return fitcalc, efeatures


def create(etype, runopt=False, altmorph=None):
    """Setup"""

    with open(
        os.path.join(os.path.dirname(__file__), "..", "config/recipes.json")
    ) as f:
        recipe = json.load(f)

    prot_path = recipe[etype]["protocol"]

    cell = template.create(recipe, etype, altmorph)

    protocols_dict = define_protocols(prot_path, runopt)

    fitness_calculator, efeatures = define_fitness_calculator(
        protocols_dict, recipe[etype]["features"]
    )

    fitness_protocols = protocols_dict

    param_names = [
        param.name for param in cell.params.values() if not param.frozen
    ]

    nrn_sim = ephys.simulators.NrnSimulator(cvode_active=True)

    cell_eval = ephys.evaluators.CellEvaluator(
        cell_model=cell,
        param_names=param_names,
        fitness_protocols=fitness_protocols,
        fitness_calculator=fitness_calculator,
        sim=nrn_sim,
        use_params_for_seed=True,
    )

    return cell_eval<|MERGE_RESOLUTION|>--- conflicted
+++ resolved
@@ -27,39 +27,40 @@
 
 
 import logging
-
 logger = logging.getLogger(__name__)
 import os
 import bluepyopt as bpopt
 
 soma_loc = ephys.locations.NrnSeclistCompLocation(
-    name="soma", seclist_name="somatic", sec_index=0, comp_x=0.5
-)
-
-
-def read_step_protocol(
-    protocol_name, protocol_definition, recordings, prefix=""
-):
+    name='soma',
+    seclist_name='somatic',
+    sec_index=0,
+    comp_x=0.5)
+
+
+def read_step_protocol(protocol_name,
+                    protocol_definition,
+                    recordings,
+                    prefix=""):
     """Read step protocol from definition"""
 
-    step_definition = protocol_definition["stimuli"]["step"]
+    step_definition = protocol_definition['stimuli']['step']
     step_stimulus = ephys.stimuli.NrnSquarePulse(
-        step_amplitude=step_definition["amp"],
-        step_delay=step_definition["delay"],
-        step_duration=step_definition["duration"],
+        step_amplitude=step_definition['amp'],
+        step_delay=step_definition['delay'],
+        step_duration=step_definition['duration'],
         location=soma_loc,
-        total_duration=step_definition["totduration"],
-    )
-
-    if "holding" in protocol_definition["stimuli"]:
-        holding_definition = protocol_definition["stimuli"]["holding"]
+        total_duration=step_definition['totduration'])
+
+    if 'holding' in protocol_definition['stimuli']:
+        holding_definition = protocol_definition[
+            'stimuli']['holding']
         holding_stimulus = ephys.stimuli.NrnSquarePulse(
-            step_amplitude=holding_definition["amp"],
-            step_delay=holding_definition["delay"],
-            step_duration=holding_definition["duration"],
+            step_amplitude=holding_definition['amp'],
+            step_delay=holding_definition['delay'],
+            step_duration=holding_definition['duration'],
             location=soma_loc,
-            total_duration=holding_definition["totduration"],
-        )
+            total_duration=holding_definition['totduration'])
     else:
         holding_stimulus = None
 
@@ -67,55 +68,48 @@
         name=protocol_name,
         step_stimulus=step_stimulus,
         holding_stimulus=holding_stimulus,
-        recordings=recordings,
-    )
-
-
-def read_ramp_protocol(protocol_name, protocol_definition, recordings):
+        recordings=recordings)
+
+def read_ramp_protocol(
+        protocol_name,
+        protocol_definition,
+        recordings):
     """Read step protocol from definition"""
 
-    ramp_definition = protocol_definition["stimuli"]["ramp"]
+    ramp_definition = protocol_definition['stimuli']['ramp']
     ramp_stimulus = ephys.stimuli.NrnRampPulse(
-        ramp_amplitude_start=ramp_definition["ramp_amp_start"],
-        ramp_amplitude_end=ramp_definition["ramp_amp_end"],
-        ramp_delay=ramp_definition["delay"],
-        ramp_duration=ramp_definition["duration"],
+        ramp_amplitude_start = ramp_definition['ramp_amp_start'],
+        ramp_amplitude_end = ramp_definition['ramp_amp_end'],
+        ramp_delay=ramp_definition['delay'],
+        ramp_duration=ramp_definition['duration'],
         location=soma_loc,
-        total_duration=ramp_definition["totduration"],
-    )
-
-    if "holding" in protocol_definition["stimuli"]:
-        holding_definition = protocol_definition["stimuli"]["holding"]
+        total_duration=ramp_definition['totduration'])
+
+    if 'holding' in protocol_definition['stimuli']:
+        holding_definition = protocol_definition[
+            'stimuli']['holding']
         holding_stimulus = ephys.stimuli.NrnSquarePulse(
-            step_amplitude=holding_definition["amp"],
-            step_delay=holding_definition["delay"],
-            step_duration=holding_definition["duration"],
+            step_amplitude=holding_definition['amp'],
+            step_delay=holding_definition['delay'],
+            step_duration=holding_definition['duration'],
             location=soma_loc,
-            total_duration=holding_definition["totduration"],
-        )
+            total_duration=holding_definition['totduration'])
     else:
         holding_stimulus = None
+
 
     return protocols.RampProtocol(
         name=protocol_name,
         ramp_stimulus=ramp_stimulus,
         holding_stimulus=holding_stimulus,
-        recordings=recordings,
-    )
-
-
-def define_protocols(
-    protocols_filename,
-    stochkv_det=None,
-    runopt=False,
-    prefix="",
-    apical_sec=None,
-):
+        recordings=recordings)
+
+
+def define_protocols(protocols_filename, stochkv_det=None,
+                runopt=False, prefix="", apical_sec=None):
     """Define protocols"""
-
-    with open(
-        os.path.join(os.path.dirname(__file__), "..", protocols_filename)
-    ) as protocol_file:
+    
+    with open(os.path.join(os.path.dirname(__file__), '..', protocols_filename)) as protocol_file:
         protocol_definitions = json.load(protocol_file)
 
     if "__comment" in protocol_definitions:
@@ -124,39 +118,6 @@
     protocols_dict = {}
 
     for protocol_name, protocol_definition in protocol_definitions.items():
-<<<<<<< HEAD
-        # By default include somatic recording
-        somav_recording = ephys.recordings.CompRecording(
-            name="%s.%s.soma.v" % (prefix, protocol_name),
-            location=soma_loc,
-            variable="v",
-        )
-
-        recordings = [somav_recording]
-
-        if (
-            "type" in protocol_definition
-            and protocol_definition["type"] == "StepProtocol"
-        ):
-            protocols_dict[protocol_name] = read_step_protocol(
-                protocol_name, protocol_definition, recordings, stochkv_det
-            )
-        elif (
-            "type" in protocol_definition
-            and protocol_definition["type"] == "RampProtocol"
-        ):
-            protocols_dict[protocol_name] = read_ramp_protocol(
-                protocol_name, protocol_definition, recordings
-            )
-        else:
-            stimuli = []
-            for stimulus_definition in protocol_definition["stimuli"]:
-                stimuli.append(
-                    ephys.stimuli.NrnSquarePulse(
-                        step_amplitude=stimulus_definition["amp"],
-                        step_delay=stimulus_definition["delay"],
-                        step_duration=stimulus_definition["duration"],
-=======
             # By default include somatic recording
             somav_recording = ephys.recordings.CompRecording(
                 name='%s.%s.soma.v' % (prefix, protocol_name),
@@ -180,57 +141,45 @@
                         step_amplitude=stimulus_definition['amp'],
                         step_delay=stimulus_definition['delay'],
                         step_duration=stimulus_definition['duration'],
->>>>>>> 831c86f2
                         location=soma_loc,
-                        total_duration=stimulus_definition["totduration"],
-                    )
-                )
-
-            protocols_dict[protocol_name] = ephys.protocols.SweepProtocol(
-                name=protocol_name, stimuli=stimuli, recordings=recordings
-            )
+                        total_duration=stimulus_definition['totduration']))
+
+                protocols_dict[protocol_name] = ephys.protocols.SweepProtocol(
+                    name=protocol_name,
+                    stimuli=stimuli,
+                    recordings=recordings)
 
     return protocols_dict
 
 
 from bluepyopt.ephys.efeatures import eFELFeature
 
-
 class eFELFeatureExtra(eFELFeature):
 
     """eFEL feature extra"""
 
-    SERIALIZED_FIELDS = (
-        "name",
-        "efel_feature_name",
-        "recording_names",
-        "stim_start",
-        "stim_end",
-        "exp_mean",
-        "exp_std",
-        "threshold",
-        "comment",
-    )
+    SERIALIZED_FIELDS = ('name', 'efel_feature_name', 'recording_names',
+                         'stim_start', 'stim_end', 'exp_mean',
+                         'exp_std', 'threshold', 'comment')
 
     def __init__(
-        self,
-        name,
-        efel_feature_name=None,
-        recording_names=None,
-        stim_start=None,
-        stim_end=None,
-        exp_mean=None,
-        exp_std=None,
-        threshold=None,
-        stimulus_current=None,
-        comment="",
-        interp_step=None,
-        double_settings=None,
-        int_settings=None,
-        force_max_score=False,
-        max_score=250,
-        prefix="",
-    ):
+            self,
+            name,
+            efel_feature_name=None,
+            recording_names=None,
+            stim_start=None,
+            stim_end=None,
+            exp_mean=None,
+            exp_std=None,
+            threshold=None,
+            stimulus_current=None,
+            comment='',
+            interp_step=None,
+            double_settings=None,
+            int_settings=None,
+            force_max_score=False,
+            max_score = 250,
+            prefix=''):
 
         """Constructor
 
@@ -248,30 +197,14 @@
             comment (str): comment
         """
 
-        super(eFELFeatureExtra, self).__init__(
-            name,
-            efel_feature_name,
-            recording_names,
-            stim_start,
-            stim_end,
-            exp_mean,
-            exp_std,
-            threshold,
-            stimulus_current,
-            comment,
-            interp_step,
-            double_settings,
-            int_settings,
-            force_max_score,
-            max_score,
-        )
-
-        extra_features = [
-            "spikerate_tau_jj_skip",
-            "spikerate_drop_skip",
-            "spikerate_tau_log_skip",
-            "spikerate_tau_fit_skip",
-        ]
+        super(eFELFeatureExtra, self).__init__(name,
+            efel_feature_name, recording_names,
+            stim_start, stim_end, exp_mean, exp_std,
+            threshold, stimulus_current, comment,
+            interp_step, double_settings, int_settings, force_max_score, max_score)
+
+        extra_features = ['spikerate_tau_jj_skip', 'spikerate_drop_skip',
+                        'spikerate_tau_log_skip', 'spikerate_tau_fit_skip']
 
         self.prefix = prefix
 
@@ -280,7 +213,7 @@
 
         feature_value = self.get_bpo_feature(responses)
         if feature_value == None:
-            score = 250.0
+            score = 250.
         else:
             score = abs(feature_value - self.exp_mean) / self.exp_std
         return score
@@ -288,9 +221,7 @@
     def calculate_feature(self, responses, raise_warnings=False):
         """Calculate feature value"""
 
-        if self.efel_feature_name.startswith(
-            "bpo_"
-        ):  # check if internal feature
+        if self.efel_feature_name.startswith('bpo_'): # check if internal feature
             feature_value = self.get_bpo_feature(responses)
         else:
             efel_trace = self._construct_efel_trace(responses)
@@ -301,28 +232,26 @@
                 self._setup_efel()
 
                 import efel
-
                 values = efel.getMeanFeatureValues(
                     [efel_trace],
                     [self.efel_feature_name],
-                    raise_warnings=raise_warnings,
-                )
+                    raise_warnings=raise_warnings)
                 feature_value = values[0][self.efel_feature_name]
 
                 efel.reset()
 
         logger.debug(
-            "Calculated value for %s: %s", self.name, str(feature_value)
-        )
+            'Calculated value for %s: %s',
+            self.name,
+            str(feature_value))
 
         return feature_value
+
 
     def calculate_score(self, responses, trace_check=False):
         """Calculate the score"""
 
-        if self.efel_feature_name.startswith(
-            "bpo_"
-        ):  # check if internal feature
+        if self.efel_feature_name.startswith('bpo_'): # check if internal feature
             score = self.get_bpo_score(responses)
 
         elif self.exp_mean is None:
@@ -337,32 +266,25 @@
                 self._setup_efel()
 
                 import efel
-
                 score = efel.getDistance(
                     efel_trace,
                     self.efel_feature_name,
                     self.exp_mean,
                     self.exp_std,
                     trace_check=trace_check,
-                    error_dist=self.max_score,
-                )
+                    error_dist = self.max_score)
 
                 if self.force_max_score:
                     score = min(score, self.max_score)
 
                 efel.reset()
 
-        logger.debug("Calculated score for %s: %f", self.name, score)
+        logger.debug('Calculated score for %s: %f', self.name, score)
 
         return score
 
 
-from bluepyopt.ephys.objectives import (
-    SingletonObjective,
-    EFeatureObjective,
-    MaxObjective,
-)
-
+from bluepyopt.ephys.objectives import SingletonObjective, EFeatureObjective, MaxObjective
 
 class SingletonWeightObjective(EFeatureObjective):
 
@@ -387,15 +309,13 @@
     def __str__(self):
         """String representation"""
 
-        return "( %s ), weight:%f" % (self.features[0], self.weight)
+        return '( %s ), weight:%f' % (self.features[0], self.weight)
 
 
 def define_fitness_calculator(main_protocol, features_filename, prefix=""):
     """Define fitness calculator"""
 
-    with open(
-        os.path.join(os.path.dirname(__file__), "..", features_filename)
-    ) as protocol_file:
+    with open(os.path.join(os.path.dirname(__file__), '..', features_filename)) as protocol_file:
         feature_definitions = json.load(protocol_file)
 
     if "__comment" in feature_definitions:
@@ -405,54 +325,49 @@
     efeatures = {}
     features = []
 
-    for protocol_name, locations in feature_definitions.items():
-        for recording_name, feature_configs in locations.items():
+    for protocol_name, locations in feature_definitions.iteritems():
+        for recording_name, feature_configs in locations.iteritems():
             for feature_config in feature_configs:
                 efel_feature_name = feature_config["feature"]
                 meanstd = feature_config["val"]
 
-                if hasattr(main_protocol, "subprotocols"):
+                if hasattr(main_protocol, 'subprotocols'):
                     protocol = main_protocol.subprotocols()[protocol_name]
                 else:
                     protocol = main_protocol[protocol_name]
 
-                feature_name = "%s.%s.%s.%s" % (
-                    prefix,
-                    protocol_name,
-                    recording_name,
-                    efel_feature_name,
-                )
-                recording_names = {
-                    "": "%s.%s.%s" % (prefix, protocol_name, recording_name)
-                }
-
-                if "weight" in feature_config:
-                    weight = feature_config["weight"]
+                feature_name = '%s.%s.%s.%s' % (
+                    prefix, protocol_name, recording_name, efel_feature_name)
+                recording_names = \
+                    {'': '%s.%s.%s' % (prefix, protocol_name, recording_name)}
+
+                if 'weight' in feature_config:
+                    weight = feature_config['weight']
                 else:
                     weight = 1
 
-                if "strict_stim" in feature_config:
-                    strict_stim = feature_config["strict_stim"]
+                if 'strict_stim' in feature_config:
+                    strict_stim = feature_config['strict_stim']
                 else:
                     strict_stim = True
 
-                if hasattr(protocol, "step_delay"):
+                if hasattr(protocol, 'step_delay'):
 
                     stim_start = protocol.step_delay
 
-                    if "threshold" in feature_config:
-                        threshold = feature_config["threshold"]
+                    if 'threshold' in feature_config:
+                        threshold = feature_config['threshold']
                     else:
                         threshold = -30
 
-                    if "bAP" in protocol_name:
+                    if 'bAP' in protocol_name:
                         # bAP response can be after stimulus
                         stim_end = protocol.total_duration
                     else:
                         stim_end = protocol.step_delay + protocol.step_duration
 
                     try:
-                        stimulus_current = protocol.step_stimulus.step_amplitude
+                        stimulus_current=protocol.step_stimulus.step_amplitude
                     except AttributeError:
                         print("Check stim_amp for RampProtocol")
                         stimulus_current = None
@@ -473,48 +388,44 @@
                     stimulus_current=stimulus_current,
                     threshold=threshold,
                     prefix=prefix,
-                    int_settings={"strict_stiminterval": strict_stim},
-                    force_max_score=True,
-                    max_score=250,
-                )
+                    int_settings={'strict_stiminterval': strict_stim},
+                    force_max_score = True,
+                    max_score = 250)
                 efeatures[feature_name] = feature
                 features.append(feature)
                 objective = SingletonWeightObjective(
-                    feature_name, feature, weight
-                )
+                    feature_name,
+                    feature, weight)
                 objectives.append(objective)
 
-    # objectives.append(MaxObjective('global_maximum', features))
+    #objectives.append(MaxObjective('global_maximum', features))
     fitcalc = ephys.objectivescalculators.ObjectivesCalculator(objectives)
 
     return fitcalc, efeatures
-
 
 def create(etype, runopt=False, altmorph=None):
     """Setup"""
 
-    with open(
-        os.path.join(os.path.dirname(__file__), "..", "config/recipes.json")
-    ) as f:
+    with open(os.path.join(os.path.dirname(__file__), '..', 'config/recipes.json')) as f:
         recipe = json.load(f)
 
-    prot_path = recipe[etype]["protocol"]
+    prot_path = recipe[etype]['protocol']
 
     cell = template.create(recipe, etype, altmorph)
 
     protocols_dict = define_protocols(prot_path, runopt)
 
     fitness_calculator, efeatures = define_fitness_calculator(
-        protocols_dict, recipe[etype]["features"]
-    )
-
-    fitness_protocols = protocols_dict
-
-    param_names = [
-        param.name for param in cell.params.values() if not param.frozen
-    ]
-
-    nrn_sim = ephys.simulators.NrnSimulator(cvode_active=True)
+        protocols_dict,
+        recipe[etype]['features'])
+
+    fitness_protocols=protocols_dict
+
+    param_names = [param.name
+                   for param in cell.params.values()
+                   if not param.frozen]
+
+    nrn_sim = ephys.simulators.NrnSimulator(cvode_active = True)
 
     cell_eval = ephys.evaluators.CellEvaluator(
         cell_model=cell,
@@ -522,7 +433,6 @@
         fitness_protocols=fitness_protocols,
         fitness_calculator=fitness_calculator,
         sim=nrn_sim,
-        use_params_for_seed=True,
-    )
-
-    return cell_eval+        use_params_for_seed=True)
+
+    return cell_eval
