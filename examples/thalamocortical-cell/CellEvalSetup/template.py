"""
Copyright (c) 2016-2020, EPFL/Blue Brain Project

 This file is part of BluePyOpt <https://github.com/BlueBrain/BluePyOpt>

 This library is free software; you can redistribute it and/or modify it under
 the terms of the GNU Lesser General Public License version 3.0 as published
 by the Free Software Foundation.

 This library is distributed in the hope that it will be useful, but WITHOUT
 ANY WARRANTY; without even the implied warranty of MERCHANTABILITY or FITNESS
 FOR A PARTICULAR PURPOSE.  See the GNU Lesser General Public License for more
 details.

 You should have received a copy of the GNU Lesser General Public License
 along with this library; if not, write to the Free Software Foundation, Inc.,
 51 Franklin Street, Fifth Floor, Boston, MA 02110-1301 USA.
"""

import os
import collections

try:
    import simplejson as json
except ImportError:
    import json

import bluepyopt.ephys as ephys


import logging

logger = logging.getLogger(__name__)


import random


def multi_locations(sectionlist):
    """Define mechanisms"""

    if sectionlist == "alldend":
        seclist_locs = [
            ephys.locations.NrnSeclistLocation("basal", seclist_name="basal")
        ]
    elif sectionlist == "somadend":
        seclist_locs = [
            ephys.locations.NrnSeclistLocation("basal", seclist_name="basal"),
            ephys.locations.NrnSeclistLocation(
                "somatic", seclist_name="somatic"
            ),
        ]
    elif sectionlist == "somaxon":
        seclist_locs = [
            ephys.locations.NrnSeclistLocation("axonal", seclist_name="axonal"),
            ephys.locations.NrnSeclistLocation(
                "somatic", seclist_name="somatic"
            ),
        ]
    elif sectionlist == "allact":
        seclist_locs = [
            ephys.locations.NrnSeclistLocation("basal", seclist_name="basal"),
            ephys.locations.NrnSeclistLocation(
                "somatic", seclist_name="somatic"
            ),
            ephys.locations.NrnSeclistLocation("axonal", seclist_name="axonal"),
        ]
    else:
        seclist_locs = [
            ephys.locations.NrnSeclistLocation(
                sectionlist, seclist_name=sectionlist
            )
        ]

    return seclist_locs


def define_mechanisms(params_filename):
    """Define mechanisms"""

    with open(
        os.path.join(os.path.dirname(__file__), "..", params_filename)
    ) as params_file:
        mech_definitions = json.load(
            params_file, object_pairs_hook=collections.OrderedDict
        )["mechanisms"]

    mechanisms_list = []
    for sectionlist, channels in mech_definitions.items():

        seclist_locs = multi_locations(sectionlist)

        for channel in channels["mech"]:
            mechanisms_list.append(
                ephys.mechanisms.NrnMODMechanism(
                    name="%s.%s" % (channel, sectionlist),
                    mod_path=None,
                    prefix=channel,
                    locations=seclist_locs,
                    preloaded=True,
                )
            )

    return mechanisms_list


def define_parameters(params_filename):
    """Define parameters"""

    parameters = []

    with open(
        os.path.join(os.path.dirname(__file__), "..", params_filename)
    ) as params_file:
        definitions = json.load(
            params_file, object_pairs_hook=collections.OrderedDict
        )

    # set distributions
    distributions = collections.OrderedDict()
    distributions["uniform"] = ephys.parameterscalers.NrnSegmentLinearScaler()

    distributions_definitions = definitions["distributions"]
    for distribution, definition in distributions_definitions.items():
<<<<<<< HEAD
        distributions[
            distribution
        ] = ephys.parameterscalers.NrnSegmentSomaDistanceScaler(
            distribution=definition["fun"]
        )
=======
        distributions[distribution] = \
            ephys.parameterscalers.NrnSegmentSomaDistanceScaler(
                distribution=definition["fun"])
>>>>>>> 831c86f2

    params_definitions = definitions["parameters"]

    if "__comment" in params_definitions:
        del params_definitions["__comment"]

    for sectionlist, params in params_definitions.items():
<<<<<<< HEAD
        if sectionlist == "global":
=======
        if sectionlist == 'global':
>>>>>>> 831c86f2
            seclist_locs = None
            is_global = True
        else:
            seclist_locs = multi_locations(sectionlist)
            is_global = False

        bounds = None
        value = None
        for param_config in params:
            param_name = param_config["name"]

            if isinstance(param_config["val"], (list, tuple)):
                is_frozen = False
                bounds = param_config["val"]
                value = None
            else:
                is_frozen = True
                value = param_config["val"]
                bounds = None

            if is_global:
                parameters.append(
                    ephys.parameters.NrnGlobalParameter(
                        name=param_name,
                        param_name=param_name,
                        frozen=is_frozen,
                        bounds=bounds,
                        value=value,
                    )
                )
            else:
                if "dist" in param_config:
                    dist = distributions[param_config["dist"]]
                    use_range = True
                else:
                    dist = distributions["uniform"]
                    use_range = False

                if use_range:
                    parameters.append(
                        ephys.parameters.NrnRangeParameter(
                            name="%s.%s" % (param_name, sectionlist),
                            param_name=param_name,
                            value_scaler=dist,
                            value=value,
                            bounds=bounds,
                            frozen=is_frozen,
                            locations=seclist_locs,
                        )
                    )
                else:
                    parameters.append(
                        ephys.parameters.NrnSectionParameter(
                            name="%s.%s" % (param_name, sectionlist),
                            param_name=param_name,
                            value_scaler=dist,
                            value=value,
                            bounds=bounds,
                            frozen=is_frozen,
                            locations=seclist_locs,
                        )
                    )

    return parameters


from bluepyopt.ephys.morphologies import NrnFileMorphology


def define_morphology(morphology_filename, do_set_nseg=1e9):
    """Define morphology"""

    # Use default moprhology class from BluePyOpt
    return ephys.morphologies.NrnFileMorphology(
        os.path.join(morphology_filename),
        do_replace_axon=True,
        do_set_nseg=do_set_nseg,
    )


def create(recipe, etype, altmorph=None):
    """Create cell template"""

    if altmorph is None:
        morph_path = os.path.join(
            os.path.join(
                recipe[etype]["morph_path"], recipe[etype]["morphology"]
            )
        )
    else:
        morph_path = altmorph

    cell = ephys.models.CellModel(
        etype,
        morph=define_morphology(morph_path, do_set_nseg=40.0),
        mechs=define_mechanisms(recipe[etype]["params"]),
        params=define_parameters(recipe[etype]["params"]),
    )

    return cell<|MERGE_RESOLUTION|>--- conflicted
+++ resolved
@@ -29,12 +29,11 @@
 
 
 import logging
-
 logger = logging.getLogger(__name__)
 
 
+
 import random
-
 
 def multi_locations(sectionlist):
     """Define mechanisms"""
@@ -45,32 +44,31 @@
         ]
     elif sectionlist == "somadend":
         seclist_locs = [
-            ephys.locations.NrnSeclistLocation("basal", seclist_name="basal"),
-            ephys.locations.NrnSeclistLocation(
-                "somatic", seclist_name="somatic"
-            ),
+            ephys.locations.NrnSeclistLocation(
+                "basal", seclist_name="basal"),
+            ephys.locations.NrnSeclistLocation(
+                "somatic", seclist_name="somatic")
         ]
     elif sectionlist == "somaxon":
         seclist_locs = [
-            ephys.locations.NrnSeclistLocation("axonal", seclist_name="axonal"),
-            ephys.locations.NrnSeclistLocation(
-                "somatic", seclist_name="somatic"
-            ),
+            ephys.locations.NrnSeclistLocation(
+                "axonal", seclist_name="axonal"),
+            ephys.locations.NrnSeclistLocation(
+                "somatic", seclist_name="somatic")
         ]
     elif sectionlist == "allact":
         seclist_locs = [
-            ephys.locations.NrnSeclistLocation("basal", seclist_name="basal"),
-            ephys.locations.NrnSeclistLocation(
-                "somatic", seclist_name="somatic"
-            ),
-            ephys.locations.NrnSeclistLocation("axonal", seclist_name="axonal"),
+            ephys.locations.NrnSeclistLocation(
+                "basal", seclist_name="basal"),
+            ephys.locations.NrnSeclistLocation(
+                "somatic", seclist_name="somatic"),
+            ephys.locations.NrnSeclistLocation(
+                "axonal", seclist_name="axonal")
         ]
     else:
-        seclist_locs = [
-            ephys.locations.NrnSeclistLocation(
-                sectionlist, seclist_name=sectionlist
-            )
-        ]
+        seclist_locs = [ephys.locations.NrnSeclistLocation(
+            sectionlist,
+            seclist_name=sectionlist)]
 
     return seclist_locs
 
@@ -78,12 +76,10 @@
 def define_mechanisms(params_filename):
     """Define mechanisms"""
 
-    with open(
-        os.path.join(os.path.dirname(__file__), "..", params_filename)
-    ) as params_file:
+    with open(os.path.join(os.path.dirname(__file__), '..', params_filename)) as params_file:
         mech_definitions = json.load(
-            params_file, object_pairs_hook=collections.OrderedDict
-        )["mechanisms"]
+            params_file,
+            object_pairs_hook=collections.OrderedDict)["mechanisms"]
 
     mechanisms_list = []
     for sectionlist, channels in mech_definitions.items():
@@ -91,15 +87,12 @@
         seclist_locs = multi_locations(sectionlist)
 
         for channel in channels["mech"]:
-            mechanisms_list.append(
-                ephys.mechanisms.NrnMODMechanism(
-                    name="%s.%s" % (channel, sectionlist),
-                    mod_path=None,
-                    prefix=channel,
-                    locations=seclist_locs,
-                    preloaded=True,
-                )
-            )
+            mechanisms_list.append(ephys.mechanisms.NrnMODMechanism(
+                name='%s.%s' % (channel, sectionlist),
+                mod_path=None,
+                prefix=channel,
+                locations=seclist_locs,
+                preloaded=True))
 
     return mechanisms_list
 
@@ -109,12 +102,10 @@
 
     parameters = []
 
-    with open(
-        os.path.join(os.path.dirname(__file__), "..", params_filename)
-    ) as params_file:
+    with open(os.path.join(os.path.dirname(__file__), '..', params_filename)) as params_file:
         definitions = json.load(
-            params_file, object_pairs_hook=collections.OrderedDict
-        )
+            params_file,
+            object_pairs_hook=collections.OrderedDict)
 
     # set distributions
     distributions = collections.OrderedDict()
@@ -122,17 +113,9 @@
 
     distributions_definitions = definitions["distributions"]
     for distribution, definition in distributions_definitions.items():
-<<<<<<< HEAD
-        distributions[
-            distribution
-        ] = ephys.parameterscalers.NrnSegmentSomaDistanceScaler(
-            distribution=definition["fun"]
-        )
-=======
         distributions[distribution] = \
             ephys.parameterscalers.NrnSegmentSomaDistanceScaler(
                 distribution=definition["fun"])
->>>>>>> 831c86f2
 
     params_definitions = definitions["parameters"]
 
@@ -140,11 +123,7 @@
         del params_definitions["__comment"]
 
     for sectionlist, params in params_definitions.items():
-<<<<<<< HEAD
-        if sectionlist == "global":
-=======
         if sectionlist == 'global':
->>>>>>> 831c86f2
             seclist_locs = None
             is_global = True
         else:
@@ -172,9 +151,7 @@
                         param_name=param_name,
                         frozen=is_frozen,
                         bounds=bounds,
-                        value=value,
-                    )
-                )
+                        value=value))
             else:
                 if "dist" in param_config:
                     dist = distributions[param_config["dist"]]
@@ -184,35 +161,28 @@
                     use_range = False
 
                 if use_range:
-                    parameters.append(
-                        ephys.parameters.NrnRangeParameter(
-                            name="%s.%s" % (param_name, sectionlist),
-                            param_name=param_name,
-                            value_scaler=dist,
-                            value=value,
-                            bounds=bounds,
-                            frozen=is_frozen,
-                            locations=seclist_locs,
-                        )
-                    )
+                    parameters.append(ephys.parameters.NrnRangeParameter(
+                        name='%s.%s' % (param_name, sectionlist),
+                        param_name=param_name,
+                        value_scaler=dist,
+                        value=value,
+                        bounds=bounds,
+                        frozen=is_frozen,
+                        locations=seclist_locs))
                 else:
-                    parameters.append(
-                        ephys.parameters.NrnSectionParameter(
-                            name="%s.%s" % (param_name, sectionlist),
-                            param_name=param_name,
-                            value_scaler=dist,
-                            value=value,
-                            bounds=bounds,
-                            frozen=is_frozen,
-                            locations=seclist_locs,
-                        )
-                    )
+                    parameters.append(ephys.parameters.NrnSectionParameter(
+                        name='%s.%s' % (param_name, sectionlist),
+                        param_name=param_name,
+                        value_scaler=dist,
+                        value=value,
+                        bounds=bounds,
+                        frozen=is_frozen,
+                        locations=seclist_locs))
 
     return parameters
 
 
 from bluepyopt.ephys.morphologies import NrnFileMorphology
-
 
 def define_morphology(morphology_filename, do_set_nseg=1e9):
     """Define morphology"""
@@ -221,27 +191,21 @@
     return ephys.morphologies.NrnFileMorphology(
         os.path.join(morphology_filename),
         do_replace_axon=True,
-        do_set_nseg=do_set_nseg,
-    )
+        do_set_nseg=do_set_nseg)
 
 
 def create(recipe, etype, altmorph=None):
     """Create cell template"""
 
     if altmorph is None:
-        morph_path = os.path.join(
-            os.path.join(
-                recipe[etype]["morph_path"], recipe[etype]["morphology"]
-            )
-        )
+        morph_path = os.path.join(os.path.join(recipe[etype]['morph_path'], recipe[etype]['morphology']))
     else:
         morph_path = altmorph
 
     cell = ephys.models.CellModel(
         etype,
-        morph=define_morphology(morph_path, do_set_nseg=40.0),
-        mechs=define_mechanisms(recipe[etype]["params"]),
-        params=define_parameters(recipe[etype]["params"]),
-    )
+        morph=define_morphology(morph_path, do_set_nseg=40.),
+        mechs=define_mechanisms(recipe[etype]['params']),
+        params=define_parameters(recipe[etype]['params']))
 
     return cell